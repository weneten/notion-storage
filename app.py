--- conflicted
+++ resolved
@@ -237,7 +237,6 @@
 def ensure_folder_structure(user_database_id: str, folder_path: str):
     """Ensure that all folders in folder_path exist in the user's database.
 
-<<<<<<< HEAD
         files_data, _ = get_cached_files(user_database_id, force_refresh=True)
         existing_paths = set()
         for entry in files_data.get('results', []):
@@ -256,37 +255,6 @@
                 uploader.create_folder(user_database_id, part, current)
                 existing_paths.add(next_path)
             current = next_path
-=======
-    This function is called once for every file upload. When multiple files
-    are uploaded concurrently, each request previously attempted to create
-    the same folder hierarchy, resulting in duplicate folder and file
-    entries. A global lock serializes folder creation to prevent the same
-    path from being created multiple times.
-    """
-    if not folder_path or folder_path == '/':
-        return
-
-    try:
-        with app.folder_structure_lock:
-            files_data, _ = get_cached_files(user_database_id, force_refresh=True)
-            existing_paths = set()
-            for entry in files_data.get('results', []):
-                props = entry.get('properties', {})
-                if props.get('is_folder', {}).get('checkbox'):
-                    parent = props.get('folder_path', {}).get('rich_text', [{}])[0].get('text', {}).get('content', '/')
-                    name = props.get('filename', {}).get('title', [{}])[0].get('text', {}).get('content', '')
-                    path = parent.rstrip('/') + '/' + name if parent != '/' else '/' + name
-                    existing_paths.add(path)
-
-            parts = folder_path.strip('/').split('/')
-            current = '/'
-            for part in parts:
-                next_path = current.rstrip('/') + '/' + part if current != '/' else '/' + part
-                if next_path not in existing_paths:
-                    uploader.create_folder(user_database_id, part, current)
-                    existing_paths.add(next_path)
-                current = next_path
->>>>>>> c09055df
     except Exception as e:
         print(f"Error ensuring folder structure: {e}")
 
@@ -455,7 +423,6 @@
         next_cursor = None
         last_sync = 0
         if user_database_id:
-<<<<<<< HEAD
             files_data, last_sync = get_cached_files(user_database_id, fetch_if_missing=False)
             if files_data:
                 results = files_data.get('results', [])
@@ -466,14 +433,6 @@
             else:
                 next_cursor = 0
                 last_sync = 0
-=======
-            files_data, last_sync = get_cached_files(user_database_id)
-            results = files_data.get('results', [])
-            all_entries = build_entries(results, current_folder)
-            entries = all_entries[:page_size]
-            if len(all_entries) > page_size:
-                next_cursor = page_size
->>>>>>> c09055df
             refresh_cache_async(user_database_id)
         return render_template('home.html', entries=entries, current_folder=current_folder, next_cursor=next_cursor, cache_timestamp=last_sync)
     except Exception as e:
@@ -1407,13 +1366,9 @@
     page_size = request.args.get('page_size', type=int, default=50)
     folder = request.args.get('folder', '/')
     since = request.args.get('since', type=float)
-<<<<<<< HEAD
     files_data, last_sync = get_cached_files(user_database_id, fetch_if_missing=False)
     if files_data is None:
         return jsonify({'results': [], 'next_cursor': 0, 'last_sync': 0, 'pending': True})
-=======
-    files_data, last_sync = get_cached_files(user_database_id)
->>>>>>> c09055df
     if since and since >= last_sync:
         return jsonify({'results': [], 'next_cursor': None, 'last_sync': last_sync})
     results = files_data.get('results', [])
