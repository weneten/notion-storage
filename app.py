from flask import Flask, request, jsonify, render_template, redirect, url_for, session, g, Response, stream_with_context
from flask_login import LoginManager, UserMixin, login_user, login_required, logout_user, current_user
from flask_socketio import SocketIO
from flask_cors import CORS
from uploader import NotionFileUploader, ChunkProcessor, download_s3_file_from_url
from uploader.streaming_uploader import StreamingUploadManager
from uploader.s3_downloader import cleanup_stale_streams
from dotenv import load_dotenv
import os
import tempfile
import secrets
import hashlib
import concurrent.futures
import math
import base64
import bcrypt
import mimetypes
import traceback
from typing import Dict, Any, List
import threading
import time
import uuid
import random
import string
import json
from flask_socketio import emit
from collections import defaultdict
import gc
import zipstream

# Function to clean up old upload sessions periodically
def cleanup_old_sessions():
    """Clean up old upload sessions every minute"""
    try:
        current_time = time.time()

        if 'streaming_upload_manager' in globals():
            try:
                with streaming_upload_manager.upload_lock:
                    expired_uploads = []
                    for upload_id, session in streaming_upload_manager.active_uploads.items():
                        status = session.get('status')
                        last_activity = session.get('last_activity', session.get('created_at', 0))
                        if status == 'completed':
                            last_activity = session.get('completed_at', last_activity)
                            timeout = 60  # 1 minute retention for completed uploads
                        elif status == 'failed':
                            last_activity = session.get('failed_at', last_activity)
                            timeout = 300
                        elif status == 'aborted':
                            last_activity = session.get('aborted_at', last_activity)
                            timeout = 60
                        else:
                            timeout = 900  # 15 minutes for active sessions

                        if current_time - last_activity > timeout:
                            expired_uploads.append((upload_id, status))

                    for upload_id, status in expired_uploads:
                        session = streaming_upload_manager.active_uploads.pop(upload_id, None)
                        streaming_upload_manager.session_locks.pop(upload_id, None)
                        if session:
                            for part_id in session.get('uploaded_parts', []):
                                try:
                                    streaming_upload_manager.uploader.notion_uploader.delete_file_from_user_database(part_id)
                                    if streaming_upload_manager.uploader.notion_uploader.global_file_index_db_id:
                                        streaming_upload_manager.uploader.notion_uploader.delete_file_from_index(part_id)
                                    print(f"Deleted orphan part: {part_id}")
                                except Exception as e:
                                    print(f"Error deleting orphan part {part_id}: {e}")
                        print(f"Cleaned up {status or 'stalled'} upload session: {upload_id}")
            except Exception as e:
                print(f"Error cleaning streaming uploads: {e}")

        streaming_sessions = len(streaming_upload_manager.active_uploads) if 'streaming_upload_manager' in globals() else 0
        print(f"SESSION_CLEANUP: Active streaming sessions: {streaming_sessions}")

    except Exception as e:
        print(f"Error in session cleanup: {e}")
    cleanup_stale_streams()
    gc.collect()
    # Schedule next check
    threading.Timer(60, cleanup_old_sessions).start()
    
# Load environment variables from .env file
load_dotenv()

app = Flask(__name__)
app.secret_key = os.environ.get('SECRET_KEY')  # Default secret key for development
CORS(app)  # Enable CORS for all routes
socketio = SocketIO(
    app, 
    cors_allowed_origins="*", 
    binary=True,
    async_mode='eventlet',
    max_http_buffer_size=5 * 1024 * 1024,  # Reduce to 5MB buffer
    ping_timeout=60,
    ping_interval=25
)

# Initialize global upload state containers with thread synchronization
# CRITICAL FIX 3: Thread Synchronization - Global locks for upload session management
app.upload_session_lock = threading.Lock()  # Master lock for upload session operations
app.id_validation_lock = threading.Lock()   # Lock for ID validation operations

def ensure_folder_structure(user_database_id: str, folder_path: str):
    """Ensure that all folders in folder_path exist in the user's database."""
    try:
        if not folder_path or folder_path == '/':
            return

        files_data = uploader.get_files_from_user_database(user_database_id)
        existing_paths = set()
        for entry in files_data.get('results', []):
            props = entry.get('properties', {})
            if props.get('is_folder', {}).get('checkbox'):
                parent = props.get('folder_path', {}).get('rich_text', [{}])[0].get('text', {}).get('content', '/')
                name = props.get('filename', {}).get('title', [{}])[0].get('text', {}).get('content', '')
                path = parent.rstrip('/') + '/' + name if parent != '/' else '/' + name
                existing_paths.add(path)

        parts = folder_path.strip('/').split('/')
        current = '/'
        for part in parts:
            next_path = current.rstrip('/') + '/' + part if current != '/' else '/' + part
            if next_path not in existing_paths:
                uploader.create_folder(user_database_id, part, current)
                existing_paths.add(next_path)
            current = next_path
    except Exception as e:
        print(f"Error ensuring folder structure: {e}")

def format_bytes(bytes, decimals=2):
    if bytes == 0:
        return '0 Bytes'
    k = 1000  # Changed from 1024 to 1000 to display MB/GB instead of MiB/GiB
    dm = 0 if decimals < 0 else decimals
    sizes = ['Bytes', 'KB', 'MB', 'GB', 'TB', 'PB', 'EB', 'ZB', 'YB']
    i = math.floor(math.log(bytes) / math.log(k))
    return f"{round(bytes / (k ** i), dm)} {sizes[i]}"

app.jinja_env.filters['format_bytes'] = format_bytes

def add_stream_headers(resp, mimetype=''):
    """Apply common streaming headers for iOS/Safari compatibility."""
    resp.headers.setdefault('Accept-Ranges', 'bytes')
    resp.headers.setdefault('Cache-Control', 'public, max-age=3600, must-revalidate')
    resp.headers.setdefault('X-Content-Type-Options', 'nosniff')
    resp.headers.setdefault('Vary', 'Range, Accept-Encoding')
    resp.headers['Access-Control-Allow-Origin'] = '*'
    resp.headers['Access-Control-Expose-Headers'] = 'Content-Length, Content-Range'
    if mimetype.startswith('video/'):
        resp.headers.setdefault('Connection', 'keep-alive')
        resp.headers.setdefault('Content-Transfer-Encoding', 'binary')
    return resp

# Initialize Flask-Login
login_manager = LoginManager()
login_manager.init_app(app)
login_manager.login_view = 'login'

# Configure your Notion API token and page ID here
NOTION_API_TOKEN = os.environ.get('NOTION_API_TOKEN')
NOTION_USER_DB_ID = os.environ.get('NOTION_USER_DB_ID')
GLOBAL_FILE_INDEX_DB_ID = os.environ.get('GLOBAL_FILE_INDEX_DB_ID')
NOTION_SPACE_ID = os.environ.get('NOTION_SPACE_ID')  # Add space ID configuration

uploader = NotionFileUploader(
    api_token=NOTION_API_TOKEN,
    socketio=socketio,
    global_file_index_db_id=GLOBAL_FILE_INDEX_DB_ID,
    notion_space_id=NOTION_SPACE_ID
)

# Initialize streaming upload manager
streaming_upload_manager = StreamingUploadManager(api_token=NOTION_API_TOKEN, socketio=socketio, notion_uploader=uploader)

# Helper to retrieve download metadata
def fetch_download_metadata(page_id: str, filename: str) -> Dict[str, Any]:
    """Fetch fresh file download metadata without caching."""
    return uploader.get_file_download_metadata(page_id, filename)


def fetch_json_from_url(url: str) -> Dict[str, Any]:
    """Retrieve JSON content from a URL, using the S3 downloader for S3 links."""
    if 'amazonaws.com' in url:
        with tempfile.NamedTemporaryFile(delete=False) as tmp:
            tmp_path = tmp.name
        try:
            download_s3_file_from_url(url, tmp_path)
            with open(tmp_path, 'rb') as f:
                return json.loads(f.read())
        finally:
            os.remove(tmp_path)
    else:
        import requests
        resp = requests.get(url)
        resp.raise_for_status()
        return resp.json() if resp.headers.get('content-type','').startswith('application/json') else json.loads(resp.content)

# User class for Flask-Login
class User(UserMixin):
    def __init__(self, id, username, password_hash):
        self.id = id
        self.username = username
        self.password_hash = password_hash

    def check_password(self, password):
        # Decode base64 string to bytes
        hashed_bytes = base64.b64decode(self.password_hash)
        return bcrypt.checkpw(password.encode('utf-8'), hashed_bytes)

@login_manager.user_loader
def load_user(user_id):
    try:
        user_data = uploader.get_user_by_id(user_id)
        if user_data:
            username = user_data.get('properties', {}).get('Name', {}).get('title', [{}])[0].get('text', {}).get('content', '')
            password_hash = user_data.get('properties', {}).get('Password-Hash', {}).get('rich_text', [{}])[0].get('text', {}).get('content', '')
            return User(id=user_id, username=username, password_hash=password_hash)
    except Exception as e:
        print(f"Error loading user: {e}")
    return None

@app.route('/')
@login_required
def home():
    try:
        user_database_id = uploader.get_user_database_id(current_user.id)
        current_folder = request.args.get('folder', '/')
        entries = []
        if user_database_id:
            files_data = uploader.get_files_from_user_database(user_database_id)
            results = files_data.get('results', [])

            # Pre-calculate cumulative sizes for all folders
            folder_sizes = defaultdict(int)
            for file_data in results:
                try:
                    properties = file_data.get('properties', {})
                    name = properties.get('filename', {}).get('title', [{}])[0].get('text', {}).get('content', '')
                    size = properties.get('filesize', {}).get('number', 0)
                    folder_path = properties.get('folder_path', {}).get('rich_text', [{}])[0].get('text', {}).get('content', '/')
                    is_folder = properties.get('is_folder', {}).get('checkbox', False)
                    is_visible = properties.get('is_visible', {}).get('checkbox', True)

                    if name and is_visible and not is_folder:
                        path = folder_path or '/'
                        while True:
                            folder_sizes[path] += size
                            if path == '/' or path == '':
                                break
                            path = '/' + '/'.join(path.strip('/').split('/')[:-1])
                            if path == '':
                                path = '/'
                except Exception as e:
                    print(f"Error calculating folder sizes in home route: {e}")
                    continue

            # Build entries list including folder sizes
            for file_data in results:
                try:
                    properties = file_data.get('properties', {})
                    # The filename in title property is the original filename
                    name = properties.get('filename', {}).get('title', [{}])[0].get('text', {}).get('content', '')
                    size = properties.get('filesize', {}).get('number', 0)
                    file_id = file_data.get('id')  # Extract the Notion page ID
                    is_public = properties.get('is_public', {}).get('checkbox', False)  # Get is_public status
                    file_hash = properties.get('filehash', {}).get('rich_text', [{}])[0].get('text', {}).get('content', '')  # Get filehash
                    # Only use file_data for file storage
                    file_data_files = properties.get('file_data', {}).get('files', [])
                    folder_path = properties.get('folder_path', {}).get('rich_text', [{}])[0].get('text', {}).get('content', '/')
                    is_folder = properties.get('is_folder', {}).get('checkbox', False)
                    is_visible = properties.get('is_visible', {}).get('checkbox', True)
                    if name and is_visible and folder_path == current_folder:
                        if is_folder:
                            full_path = folder_path.rstrip('/') + '/' + name if folder_path != '/' else '/' + name
                            entries.append({
                                "type": "folder",
                                "name": name,
                                "id": file_id,
                                "full_path": full_path,
                                "size": folder_sizes.get(full_path, 0)
                            })
                        else:
                            entries.append({
                                "type": "file",
                                "name": name,
                                "size": size,
                                "id": file_id,
                                "is_public": is_public,
                                "file_hash": file_hash,
                                "salted_hash": "",
                                "file_data": file_data_files,
                                "folder": folder_path
                            })
                except Exception as e:
                    print(f"Error processing file data in home route: {e}")
                    continue
        return render_template('home.html', entries=entries, current_folder=current_folder)
    except Exception as e:
        return f"Error loading home page: {str(e)}", 500

@app.route('/login', methods=['GET', 'POST'])
def login():
    if request.method == 'POST':
        username = request.form.get('username')
        password = request.form.get('password')

        try:
            # Query Notion user database
            result = uploader.query_user_database_by_username(NOTION_USER_DB_ID, username)
            users = result.get('results', [])

            if not users:
                return "Benutzer nicht gefunden", 401

            # Get first matching user
            user_data = users[0]
            properties = user_data.get('properties', {})

            # Extract user details
            user_id = user_data.get('id')
            password_hash = properties.get('Password-Hash', {}).get('rich_text', [{}])[0].get('text', {}).get('content', '')

            # Create user object
            user = User(id=user_id, username=username, password_hash=password_hash)

            # Check password
            if user.check_password(password):
                login_user(user)
                # Explicitly set folder=/ so the URL shows the root folder
                return redirect(url_for('home', folder='/'))
            else:
                return "Ungültige Anmeldedaten", 401

        except Exception as e:
            return f"Fehler bei der Anmeldung: {str(e)}", 500

    return render_template('login.html')

@app.route('/register', methods=['GET', 'POST'])
def register():
    if request.method == 'POST':
        username = request.form.get('username')
        password = request.form.get('password')

        existing = uploader.query_user_database_by_username(
            NOTION_USER_DB_ID, username
        ).get('results', [])
        if existing:
            return "Benutzername bereits vergeben", 400

        # Hash password
        # Encode hash as base64 string for safe storage
        hashed_bytes = bcrypt.hashpw(password.encode('utf-8'), bcrypt.gensalt())
        password_hash = base64.b64encode(hashed_bytes).decode('utf-8')

        try:
            # Ensure the User Database relation property exists in the main user database
            uploader.ensure_database_property(
                NOTION_USER_DB_ID,
                'User Database',
                'url',
                {}
            )

            # Create user in Notion database
            result = uploader.create_user(NOTION_USER_DB_ID, username, password_hash)
            user_id = result.get('id')

            # Create user-specific directory for file storage

            # Create a Notion database for the user to store file information
            try:
                user_database = uploader.create_user_database(user_id, username)
                if not user_database or not user_database.get('url'):
                    raise Exception("Failed to create user database")

                # Update user properties with database URL
                uploader.update_user_properties(user_id, {
                    'User Database': {
                        'url': user_database['url']
                    }
                })
            except Exception as db_error:
                # Clean up user directory if database creation fails
                raise Exception(f"Failed to create user database: {str(db_error)}")

            return redirect(url_for('login'))
        except Exception as e:
            import traceback
            error_details = traceback.format_exc()
            return f"Fehler bei der Registrierung: {str(e)}\n\nDetails:\n{error_details}", 500

    return render_template('register.html')

@app.route('/logout')
@login_required
def logout():
    logout_user()
    return redirect(url_for('login'))


@app.route('/change_password', methods=['GET', 'POST'])
@login_required
def change_password():
    if request.method == 'POST':
        current_password = request.form.get('current_password')
        new_password = request.form.get('new_password')
        confirm_password = request.form.get('confirm_password')

        # Verify new password matches confirmation
        if new_password != confirm_password:
            return "New password and confirmation do not match", 400

        # Verify current password
        if not current_user.check_password(current_password):
            return "Current password is incorrect", 401

        # Hash new password
        hashed_bytes = bcrypt.hashpw(new_password.encode('utf-8'), bcrypt.gensalt())
        new_password_hash = base64.b64encode(hashed_bytes).decode('utf-8')

        try:
            # Update user password in Notion
            uploader.update_user_password(current_user.id, new_password_hash)
            return redirect(url_for('home'))
        except Exception as e:
            return f"Error changing password: {str(e)}", 500

    return render_template('change_password.html')


@app.route('/change_username', methods=['GET', 'POST'])
@login_required
def change_username():
    if request.method == 'POST':
        current_password = request.form.get('current_password')
        new_username = request.form.get('new_username')
        confirm_username = request.form.get('confirm_username')

        # Verify new username matches confirmation
        if new_username != confirm_username:
            return "New username and confirmation do not match", 400

        # Verify current password
        if not current_user.check_password(current_password):
            return "Current password is incorrect", 401

        # Check if username already exists
        existing = uploader.query_user_database_by_username(
            NOTION_USER_DB_ID, new_username
        )
        if existing.get('results'):
            return "Username already exists", 400

        try:
            # Update username in Notion
            uploader.update_user_username(current_user.id, new_username)
            current_user.username = new_username
            return redirect(url_for('home'))
        except Exception as e:
            return f"Error changing username: {str(e)}", 500

    return render_template('change_username.html')

# FILE DOWNLOAD ROUTES

@app.route('/download/<filename>')
@login_required
def download_file(filename):
    """
    Download file by filename (authenticated route) - redirects to hash-based download
    """
    try:
        user_database_id = uploader.get_user_database_id(current_user.id)
        if not user_database_id:
            return "User database not found", 404

        files_data = uploader.get_files_from_user_database(user_database_id)
        file_hash = None
        manifest_page_id = None
        for file_data in files_data.get('results', []):
            properties = file_data.get('properties', {})
            name = properties.get('filename', {}).get('title', [{}])[0].get('text', {}).get('content', '')
            if name == filename:
                file_hash = properties.get('filehash', {}).get('rich_text', [{}])[0].get('text', {}).get('content', '')
                manifest_page_id = file_data.get('id')
                break

        if filename.lower().endswith('.json') and manifest_page_id:
            return redirect(url_for('download_multipart_by_page_id', manifest_page_id=manifest_page_id))
        if file_hash:
            return redirect(url_for('download_by_hash', salted_sha512_hash=file_hash))
        else:
            return "File not found in database", 404
    except Exception as e:
        return str(e), 500


@app.route('/download_folder')
@login_required
def download_folder():
    """Download all files within a folder as a ZIP archive."""
    folder_path = request.args.get('folder', '/')
    try:
        user_database_id = uploader.get_user_database_id(current_user.id)
        if not user_database_id:
            return "User database not found", 404

        files_data = uploader.get_files_from_user_database(user_database_id)
        results = files_data.get('results', [])

        prefix = folder_path.rstrip('/') + '/'
        files_to_zip = []
        for entry in results:
            props = entry.get('properties', {})
            name = props.get('filename', {}).get('title', [{}])[0].get('text', {}).get('content', '')
            is_folder = props.get('is_folder', {}).get('checkbox', False)
            is_visible = props.get('is_visible', {}).get('checkbox', True)
            is_manifest = props.get('is_manifest', {}).get('checkbox', False)
            entry_path = props.get('folder_path', {}).get('rich_text', [{}])[0].get('text', {}).get('content', '/')

            if not name or is_folder or not is_visible:
                continue
            if entry_path != folder_path and not entry_path.startswith(prefix):
                continue

            rel_path = entry_path[len(folder_path):].lstrip('/') if entry_path.startswith(folder_path) else ''
<<<<<<< HEAD
            orig_name = (
                props.get('Original Filename', {})
                .get('title', [{}])[0]
                .get('text', {})
                .get('content', name)
            )
=======
>>>>>>> 27c0e6a4
            files_to_zip.append(
                {
                    'id': entry.get('id'),
                    'name': name,
                    'rel_path': rel_path,
                    'is_manifest': is_manifest,
<<<<<<< HEAD
                    'orig_name': orig_name,
=======
>>>>>>> 27c0e6a4
                }
            )

        z = zipstream.ZipFile(mode='w', compression=zipstream.ZIP_DEFLATED)

        for item in files_to_zip:
<<<<<<< HEAD
            archive_name = (
                os.path.join(item['rel_path'], item['orig_name'])
                if item['rel_path']
                else item['orig_name']
            )
            if item['is_manifest']:
                z.write_iter(archive_name, uploader.stream_multi_part_file(item['id']))
            else:
                def file_generator(file_id=item['id'], filename=item['orig_name']):
                    metadata = fetch_download_metadata(file_id, filename)
                    url = metadata.get('url')
                    if not url:
                        return
                    yield from uploader.stream_file_from_notion(
                        file_id, filename, download_url=url
                    )

                z.write_iter(archive_name, file_generator())
=======
            if item['is_manifest']:
                manifest_metadata = fetch_download_metadata(item['id'], item['name'])
                manifest_url = manifest_metadata.get('url', '')
                if not manifest_url:
                    continue
                manifest = fetch_json_from_url(manifest_url)
                orig_name = manifest.get('original_filename', item['name'])
                archive_name = os.path.join(item['rel_path'], orig_name) if item['rel_path'] else orig_name
                z.write_iter(archive_name, uploader.stream_multi_part_file(item['id']))
            else:
                file_metadata = fetch_download_metadata(item['id'], item['name'])
                if not file_metadata.get('url'):
                    continue
                archive_name = os.path.join(item['rel_path'], item['name']) if item['rel_path'] else item['name']
                z.write_iter(
                    archive_name,
                    uploader.stream_file_from_notion(
                        item['id'],
                        item['name'],
                        download_url=file_metadata['url'],
                    ),
                )
>>>>>>> 27c0e6a4

        response = Response(stream_with_context(z), mimetype='application/zip')
        zip_name = folder_path.strip('/').split('/')[-1] or 'root'
        response.headers['Content-Disposition'] = f'attachment; filename="{zip_name}.zip"'
        return response
    except Exception as e:
        return str(e), 500


@app.route('/d/<salted_sha512_hash>')
def download_by_hash(salted_sha512_hash):
    """
    Download file by hash (public/private route with access control)
    """
    try:
        # Find the file in the global file index using the hash
        index_entry = uploader.get_file_by_salted_sha512_hash(salted_sha512_hash, force_refresh=True)

        if not index_entry:
            return "File not found", 404

        properties = index_entry.get('properties', {})
        
        # Extract properties from the index_entry
        is_public = properties.get('Is Public', {}).get('checkbox', False)
        file_page_id = properties.get('File Page ID', {}).get('rich_text', [{}])[0].get('text', {}).get('content', '')
        file_user_db_id = properties.get('User Database ID', {}).get('rich_text', [{}])[0].get('text', {}).get('content', '')
        original_filename = properties.get('Original Filename', {}).get('title', [{}])[0].get('text', {}).get('content', 'download')

        # Now fetch the actual file details from the user's specific database using file_page_id
        # This is necessary to get the actual download link and other file-specific properties
        file_details = uploader.get_user_by_id(file_page_id)
        if not file_details:
            return "File details not found in user database.", 404

        # Check access control
        if not is_public:
            if not current_user.is_authenticated:
                return redirect(url_for('login', next=request.url))

            current_user_db_id = uploader.get_user_database_id(current_user.id)

            if file_user_db_id != current_user_db_id:
                return "Access Denied: You do not have permission to download this file.", 403

        # Check if this is a manifest JSON (multi-part file)
        is_manifest = original_filename.lower().endswith('.json')
        if is_manifest:
            # Stream all parts as a single file
            try:
                # Download manifest JSON to get original filename and total size
                import requests, json
                manifest_page = uploader.get_user_by_id(file_page_id)
                file_property = manifest_page.get('properties', {}).get('file_data', {})
                files_array = file_property.get('files', [])
                manifest_file = files_array[0] if files_array else None

                # Use NotionFileUploader's method to get a fresh signed URL for the manifest JSON
                manifest_filename = manifest_file.get('name', 'file.txt') if manifest_file else 'file.txt'
                manifest_metadata = fetch_download_metadata(file_page_id, manifest_filename)
                manifest_url = manifest_metadata.get('url', '')
                if not manifest_url:
                    return "Manifest file not found", 404

                manifest = fetch_json_from_url(manifest_url)
                orig_name = manifest.get('original_filename', 'download')
                total_size = manifest.get('total_size', 0)
                # Use video mimetype if possible, fallback to octet-stream
                import mimetypes
                mimetype = mimetypes.guess_type(orig_name)[0] or 'application/octet-stream'

                if request.method == 'HEAD':
                    # Return headers without streaming the file
                    response = Response(status=200, mimetype=mimetype)
                    if total_size > 0:
                        response.headers['Content-Length'] = str(total_size)
                    response.headers['Content-Disposition'] = f'inline; filename="{orig_name}"'
                    return add_stream_headers(response, mimetype)

                range_header = request.headers.get('Range')
                if range_header and total_size > 0:
                    range_value = range_header.strip().lower()
                    if '=' not in range_value:
                        return "Invalid range", 416
                    units, range_spec = range_value.split('=', 1)
                    if units != 'bytes':
                        return "Invalid range unit", 416
                    range_start, range_end = range_spec.split('-', 1)
                    if range_start and range_end:
                        start = int(range_start)
                        end = int(range_end)
                    elif range_start and not range_end:
                        start = int(range_start)
                        end = total_size - 1
                    elif not range_start and range_end:
                        suffix_length = int(range_end)
                        start = max(0, total_size - suffix_length)
                        end = total_size - 1
                    else:
                        return "Invalid range format", 416
                    if start < 0 or end >= total_size or start > end:
                        response = Response(status=416)
                        response.headers['Content-Range'] = f'bytes */{total_size}'
                        return response

                    def stream_range():
                        for chunk in uploader.stream_multi_part_file(file_page_id, start, end):
                            yield chunk

                    response = Response(stream_with_context(stream_range()), mimetype=mimetype, status=206)
                    response.headers['Content-Length'] = str(end - start + 1)
                    response.headers['Content-Range'] = f'bytes {start}-{end}/{total_size}'
                else:
                    response = Response(stream_with_context(uploader.stream_multi_part_file(file_page_id)), mimetype=mimetype)
                    if total_size > 0:
                        response.headers['Content-Length'] = str(total_size)

                response.headers['Content-Disposition'] = f'attachment; filename="{orig_name}"'
                response.headers['Accept-Ranges'] = 'bytes'
                return response
            except Exception as e:
                import traceback
                error_trace = traceback.format_exc()
                print(f"DEBUG: Error streaming multi-part file: {str(e)}\n{error_trace}")
                return f"Error streaming multi-part file: {str(e)}", 500
        # Otherwise, normal single file download
        file_metadata = fetch_download_metadata(file_page_id, original_filename)
        if not file_metadata['url']:
            return "Download link not available for this file", 500
        mimetype = file_metadata['content_type']
        if mimetype == 'application/octet-stream':
            import mimetypes
            detected_type, _ = mimetypes.guess_type(original_filename)
            if detected_type:
                mimetype = detected_type
        response = Response(
            stream_with_context(
                uploader.stream_file_from_notion(
                    file_page_id,
                    original_filename,
                    download_url=file_metadata['url']
                )
            ),
            mimetype=mimetype
        )
        response.headers['Content-Disposition'] = f'attachment; filename="{original_filename}"'
        if file_metadata['file_size'] > 0:
            response.headers['Content-Length'] = str(file_metadata['file_size'])
            # Avoid printing Unicode emoji to stdout to prevent UnicodeEncodeError in some environments
            print(f"Download response includes Content-Length: {file_metadata['file_size']} bytes for {original_filename}")
        else:
            print(f"No file size available for Content-Length header for {original_filename}")
        return response

    except Exception as e:
        import traceback
        error_trace = traceback.format_exc()
        print(f"DEBUG: Error in /d/<hash> route: {str(e)}\n{error_trace}")
        return "An error occurred during download.", 500


@app.route('/v/<salted_sha512_hash>', methods=['GET', 'HEAD'])
def stream_by_hash(salted_sha512_hash):
    """Stream file by hash with HTTP Range Request support for inline media viewing

    iOS Safari issues a ``HEAD`` request before attempting to play media.  The
    original implementation relied on Flask's automatic ``HEAD`` handling which
    executed the full GET logic.  This meant we attempted to stream the entire
    file even though Safari only needed the headers, causing the browser to fail
    with "Failed to load media".  We now explicitly handle ``HEAD`` requests and
    return only the appropriate headers without streaming any data.
    """
    try:
        # Find the file in the global file index using the hash
        index_entry = uploader.get_file_by_salted_sha512_hash(salted_sha512_hash, force_refresh=True)

        if not index_entry:
            return "File not found", 404

        properties = index_entry.get('properties', {})
        
        # Extract properties from the index_entry
        is_public = properties.get('Is Public', {}).get('checkbox', False)
        file_page_id = properties.get('File Page ID', {}).get('rich_text', [{}])[0].get('text', {}).get('content', '')
        file_user_db_id = properties.get('User Database ID', {}).get('rich_text', [{}])[0].get('text', {}).get('content', '')
        original_filename = properties.get('Original Filename', {}).get('title', [{}])[0].get('text', {}).get('content', 'video')

        # Now fetch the actual file details from the user's specific database using file_page_id
        file_details = uploader.get_user_by_id(file_page_id)
        if not file_details:
            return "File details not found in user database.", 404

        # Check access control (same logic as download route)
        if not is_public:
            if not current_user.is_authenticated:
                return redirect(url_for('login', next=request.url))

            current_user_db_id = uploader.get_user_database_id(current_user.id)

            if file_user_db_id != current_user_db_id:
                return "Access Denied: You do not have permission to view this file.", 403

        # Check if this entry is actually a manifest JSON describing a multi-part file
        is_manifest = original_filename.lower().endswith('.json')
        if is_manifest:
            try:
                import requests, json, mimetypes

                # Fetch manifest metadata and download the JSON
                manifest_page = uploader.get_user_by_id(file_page_id)
                file_property = manifest_page.get('properties', {}).get('file_data', {})
                files_array = file_property.get('files', [])
                manifest_file = files_array[0] if files_array else None

                manifest_filename = manifest_file.get('name', 'file.txt') if manifest_file else 'file.txt'
                manifest_metadata = fetch_download_metadata(file_page_id, manifest_filename)
                manifest_url = manifest_metadata.get('url', '')
                if not manifest_url:
                    return "Manifest file not found", 404

                manifest = fetch_json_from_url(manifest_url)

                orig_name = manifest.get('original_filename', 'file')
                total_size = manifest.get('total_size', 0)
                mimetype = mimetypes.guess_type(orig_name)[0] or 'application/octet-stream'

                if request.method == 'HEAD':
                    response = Response(status=200, mimetype=mimetype)
                    if total_size > 0:
                        response.headers['Content-Length'] = str(total_size)
                    response.headers['Content-Disposition'] = f'inline; filename="{orig_name}"'
                    return add_stream_headers(response, mimetype)

                range_header = request.headers.get('Range')
                if range_header and total_size > 0:
                    range_value = range_header.strip().lower()
                    if '=' not in range_value:
                        return "Invalid range", 416
                    units, range_spec = range_value.split('=', 1)
                    if units != 'bytes':
                        return "Invalid range unit", 416
                    range_start, range_end = range_spec.split('-', 1)
                    if range_start and range_end:
                        start = int(range_start)
                        end = int(range_end)
                    elif range_start and not range_end:
                        start = int(range_start)
                        end = total_size - 1
                    elif not range_start and range_end:
                        suffix_length = int(range_end)
                        start = max(0, total_size - suffix_length)
                        end = total_size - 1
                    else:
                        return "Invalid range format", 416
                    if start < 0 or end >= total_size or start > end:
                        response = Response(status=416)
                        response.headers['Content-Range'] = f'bytes */{total_size}'
                        return response

                    def stream_range():
                        for chunk in uploader.stream_multi_part_file(file_page_id, start, end):
                            yield chunk

                    response = Response(stream_with_context(stream_range()), mimetype=mimetype, status=206)
                    response.headers['Content-Length'] = str(end - start + 1)
                    response.headers['Content-Range'] = f'bytes {start}-{end}/{total_size}'
                else:
                    response = Response(stream_with_context(uploader.stream_multi_part_file(file_page_id)), mimetype=mimetype)
                    if total_size > 0:
                        response.headers['Content-Length'] = str(total_size)

                response.headers['Content-Disposition'] = f'inline; filename="{orig_name}"'
                response.headers['Accept-Ranges'] = 'bytes'
                response.headers['Cache-Control'] = 'public, max-age=3600, must-revalidate'
                response.headers['X-Content-Type-Options'] = 'nosniff'
                response.headers['Vary'] = 'Range, Accept-Encoding'

                if mimetype.startswith('video/'):
                    response.headers['Connection'] = 'keep-alive'
                    response.headers['Content-Transfer-Encoding'] = 'binary'

                return add_stream_headers(response, mimetype)
            except Exception as e:
                import traceback
                error_trace = traceback.format_exc()
                print(f"DEBUG: Error streaming multi-part file: {str(e)}\n{error_trace}")
                return "An error occurred during streaming.", 500

        # Get comprehensive file metadata including URL, size, and content type
        file_metadata = fetch_download_metadata(file_page_id, original_filename)

        if not file_metadata['url']:
            return "Stream link not available for this file", 500

        file_size = file_metadata['file_size']
        detected_content_type = file_metadata['content_type']

        print(f"📊 Streaming file: {original_filename}, size: {file_size} bytes, type: {detected_content_type}")

        # Enhanced MIME type detection for media files
        def get_enhanced_mimetype(filename):
            """Enhanced MIME type detection for common media formats"""
            import mimetypes
            
            # Get MIME type from filename
            mimetype, _ = mimetypes.guess_type(filename)
            
            if mimetype:
                return mimetype
            
            # Fallback based on file extension for common media types
            extension = filename.lower().split('.')[-1] if '.' in filename else ''
            
            media_types = {
                # Video formats
                'mp4': 'video/mp4',
                'webm': 'video/webm',
                'avi': 'video/x-msvideo',
                'mov': 'video/quicktime',
                'mkv': 'video/x-matroska',
                'wmv': 'video/x-ms-wmv',
                'flv': 'video/x-flv',
                'm4v': 'video/x-m4v',
                
                # Audio formats
                'mp3': 'audio/mpeg',
                'wav': 'audio/wav',
                'ogg': 'audio/ogg',
                'aac': 'audio/aac',
                'flac': 'audio/flac',
                'm4a': 'audio/mp4',
                'wma': 'audio/x-ms-wma',
                
                # Image formats
                'jpg': 'image/jpeg',
                'jpeg': 'image/jpeg',
                'png': 'image/png',
                'gif': 'image/gif',
                'webp': 'image/webp',
                'svg': 'image/svg+xml',
                'bmp': 'image/bmp',
                'tiff': 'image/tiff',
                
                # Document formats
                'pdf': 'application/pdf',
                'txt': 'text/plain',
                'html': 'text/html',
                'css': 'text/css',
                'js': 'application/javascript'
            }
            
            return media_types.get(extension, 'application/octet-stream')

        # Use detected content type from metadata, with enhanced fallback
        mimetype = detected_content_type
        if mimetype == 'application/octet-stream':
            mimetype = get_enhanced_mimetype(original_filename)

        if request.method == 'HEAD':
            # Respond with headers only, no body
            response = Response(status=200, mimetype=mimetype)
            response.headers['Content-Disposition'] = f'inline; filename="{original_filename}"'
            if file_size > 0:
                response.headers['Content-Length'] = str(file_size)
            return add_stream_headers(response, mimetype)

        # Parse Range header for partial content requests
        range_header = request.headers.get('Range', '').strip()
        
        if range_header:
            # Parse Range header (e.g., "bytes=0-1023", "bytes=1024-", "bytes=-500")
            if not range_header.startswith('bytes='):
                return "Invalid range header", 416
            
            try:
                range_spec = range_header[6:]  # Remove "bytes="
                
                if '-' not in range_spec:
                    return "Invalid range format", 416
                
                range_start, range_end = range_spec.split('-', 1)
                
                # Handle different range formats
                if range_start and range_end:
                    # bytes=start-end
                    start = int(range_start)
                    end = int(range_end)
                elif range_start and not range_end:
                    # bytes=start-
                    start = int(range_start)
                    end = file_size - 1
                elif not range_start and range_end:
                    # bytes=-suffix (last N bytes)
                    suffix_length = int(range_end)
                    start = max(0, file_size - suffix_length)
                    end = file_size - 1
                else:
                    return "Invalid range format", 416
                
                # Validate range - handle cases where file_size might be 0
                if file_size > 0:
                    if start < 0 or end >= file_size or start > end:
                        response = Response(status=416)
                        response.headers['Content-Range'] = f'bytes */{file_size}'
                        return response
                else:
                    # If file size is unknown, we can't validate the range properly
                    # But we can still try to serve the requested range
                    print(f"⚠️ File size unknown, attempting to serve range {start}-{end} anyway")
                
                # Stream the requested range
                def stream_range():
                    for chunk in uploader.stream_file_from_notion_range(
                        file_page_id,
                        original_filename,
                        start,
                        end,
                        download_url=file_metadata['url']
                    ):
                        yield chunk
                
                # Create partial content response
                response = Response(stream_with_context(stream_range()), mimetype=mimetype, status=206)
                response.headers['Content-Disposition'] = f'inline; filename="{original_filename}"'
                response.headers['Content-Length'] = str(end - start + 1)
                
                # Include total file size in Content-Range if known
                if file_size > 0:
                    response.headers['Content-Range'] = f'bytes {start}-{end}/{file_size}'
                    print(f"📊 Range response: bytes {start}-{end}/{file_size}")
                else:
                    response.headers['Content-Range'] = f'bytes {start}-{end}/*'
                    print(f"📊 Range response: bytes {start}-{end}/* (size unknown)")
                    
                response.headers['Accept-Ranges'] = 'bytes'
                
                # iOS Safari optimized headers for partial content
                response.headers['Cache-Control'] = 'public, max-age=3600, must-revalidate'
                response.headers['X-Content-Type-Options'] = 'nosniff'
                response.headers['Vary'] = 'Range, Accept-Encoding'
                
                # Additional iOS streaming optimizations for partial content
                if mimetype.startswith('video/'):
                    response.headers['Connection'] = 'keep-alive'
                    response.headers['Content-Transfer-Encoding'] = 'binary'

                return add_stream_headers(response, mimetype)
                
            except (ValueError, TypeError) as e:
                return "Invalid range values", 416
        
        else:
            # Full content request
            response = Response(
                stream_with_context(
                    uploader.stream_file_from_notion(
                        file_page_id,
                        original_filename,
                        download_url=file_metadata['url']
                    )
                ),
                mimetype=mimetype
            )
            response.headers['Content-Disposition'] = f'inline; filename="{original_filename}"'
            
            # Add Content-Length header if file size is available
            if file_size > 0:
                response.headers['Content-Length'] = str(file_size)
                print(f"📊 Full content response includes Content-Length: {file_size} bytes for {original_filename}")
            else:
                print(f"⚠️ No file size available for Content-Length header for {original_filename}")
                
            response.headers['Accept-Ranges'] = 'bytes'
            
            # iOS Safari optimized headers
            response.headers['Cache-Control'] = 'public, max-age=3600, must-revalidate'
            response.headers['X-Content-Type-Options'] = 'nosniff'
            response.headers['Vary'] = 'Range, Accept-Encoding'
            
            # Additional iOS streaming optimizations
            if mimetype.startswith('video/'):
                response.headers['Connection'] = 'keep-alive'
                response.headers['Content-Transfer-Encoding'] = 'binary'

            return add_stream_headers(response, mimetype)

    except Exception as e:
        import traceback
        error_trace = traceback.format_exc()
        print(f"DEBUG: Error in /v/<hash> route: {str(e)}\n{error_trace}")
        return "An error occurred during streaming.", 500


@app.route('/api/files')
@login_required
def get_files_api():
    """
    API endpoint to get user's files (for AJAX requests) - WITH DIAGNOSTIC LOGGING
    """
    print("🔍 DIAGNOSTIC: /api/files endpoint called (used by streaming upload)")
    try:
        user_database_id = uploader.get_user_database_id(current_user.id)
        print(f"🔍 DIAGNOSTIC: User database ID: {user_database_id}")
        
        if not user_database_id:
            print("🚨 DIAGNOSTIC: User database not found")
            return jsonify({'error': 'User database not found'}), 404
        
        current_folder = request.args.get('folder', '/')
        files_response = uploader.get_files_from_user_database(user_database_id)
        files = files_response.get('results', [])
        
        print(f"🔍 DIAGNOSTIC: Raw files from database: {len(files)} files")
        
        # Format files for JSON response
        formatted_files = []
        for i, file_data in enumerate(files):
            file_props = file_data.get('properties', {})
            
            # Extract all properties with diagnostic logging
            file_id = file_data.get('id')
            name = file_props.get('filename', {}).get('title', [{}])[0].get('text', {}).get('content', 'Unknown')
            size = file_props.get('filesize', {}).get('number', 0)
            file_hash = file_props.get('filehash', {}).get('rich_text', [{}])[0].get('text', {}).get('content', '')
            is_public = file_props.get('is_public', {}).get('checkbox', False)
            is_manifest = file_props.get('is_manifest', {}).get('checkbox', False)
            is_visible = file_props.get('is_visible', {}).get('checkbox', True)
            is_folder = file_props.get('is_folder', {}).get('checkbox', False)
            folder_path = file_props.get('folder_path', {}).get('rich_text', [{}])[0].get('text', {}).get('content', '/')
            salt = file_props.get('salt', {}).get('rich_text', [{}])[0].get('text', {}).get('content', '')

            # Compute salted hash for download link if salt is present
            salted_hash = file_hash
            if salt and file_hash:
                import hashlib
                salted_hash = hashlib.sha512((file_hash + salt).encode('utf-8')).hexdigest()

            print(f"🔍 DIAGNOSTIC: File {i+1} - {name}:")
            print(f"  - ID: {file_id} (needed for delete button)")
            print(f"  - Hash: {file_hash} (needed for toggle)")
            print(f"  - Salt: {salt}")
            print(f"  - Salted Hash: {salted_hash}")
            print(f"  - Is Public: {is_public} (needed for toggle state)")
            print(f"  - Size: {size}")
            print(f"  - Has all button data: {bool(file_id and file_hash is not None and is_public is not None)}")
            
            if is_visible and not is_folder and folder_path == current_folder:
                formatted_file = {
                    'id': file_id,
                    'name': name,
                    'size': size,
                    'file_hash': file_hash,
                    'salted_hash': salted_hash,
                    'is_public': is_public
                }
                formatted_files.append(formatted_file)
        
        print(f"🔍 DIAGNOSTIC: Returning {len(formatted_files)} formatted files to frontend")
        if formatted_files:
            print(f"🔍 DIAGNOSTIC: First file in response: {formatted_files[0]}")
        
        return jsonify({'files': formatted_files})

    except Exception as e:
        print(f"🚨 DIAGNOSTIC: Error in /api/files: {e}")
        import traceback
        traceback.print_exc()
        return jsonify({'error': str(e)}), 500


@app.route('/api/entries')
@login_required
def get_entries_api():
    """Return files and folders for the current user/folder (matches home route logic)."""
    try:
        user_database_id = uploader.get_user_database_id(current_user.id)
        if not user_database_id:
            return jsonify({'error': 'User database not found'}), 404

        current_folder = request.args.get('folder', '/')
        files_response = uploader.get_files_from_user_database(user_database_id)
        files = files_response.get('results', [])

        # Pre-calculate cumulative sizes for all folders
        folder_sizes = defaultdict(int)
        for file_data in files:
            try:
                properties = file_data.get('properties', {})
                name = properties.get('filename', {}).get('title', [{}])[0].get('text', {}).get('content', '')
                size = properties.get('filesize', {}).get('number', 0)
                folder_path = properties.get('folder_path', {}).get('rich_text', [{}])[0].get('text', {}).get('content', '/')
                is_folder = properties.get('is_folder', {}).get('checkbox', False)
                is_visible = properties.get('is_visible', {}).get('checkbox', True)

                if name and is_visible and not is_folder:
                    path = folder_path or '/'
                    while True:
                        folder_sizes[path] += size
                        if path == '/' or path == '':
                            break
                        path = '/' + '/'.join(path.strip('/').split('/')[:-1])
                        if path == '':
                            path = '/'
            except Exception as e:
                print(f"Error calculating folder sizes in get_entries_api: {e}")
                continue

        entries = []
        for file_data in files:
            try:
                properties = file_data.get('properties', {})
                name = properties.get('filename', {}).get('title', [{}])[0].get('text', {}).get('content', '')
                size = properties.get('filesize', {}).get('number', 0)
                file_id = file_data.get('id')
                is_public = properties.get('is_public', {}).get('checkbox', False)
                file_hash = properties.get('filehash', {}).get('rich_text', [{}])[0].get('text', {}).get('content', '')
                folder_path = properties.get('folder_path', {}).get('rich_text', [{}])[0].get('text', {}).get('content', '/')
                is_folder = properties.get('is_folder', {}).get('checkbox', False)
                is_visible = properties.get('is_visible', {}).get('checkbox', True)

                if name and is_visible and folder_path == current_folder:
                    if is_folder:
                        full_path = folder_path.rstrip('/') + '/' + name if folder_path != '/' else '/' + name
                        entries.append({
                            'type': 'folder',
                            'name': name,
                            'id': file_id,
                            'full_path': full_path,
                            'size': folder_sizes.get(full_path, 0)
                        })
                    else:
                        entries.append({
                            'type': 'file',
                            'name': name,
                            'size': size,
                            'id': file_id,
                            'is_public': is_public,
                            'file_hash': file_hash,
                            'folder': folder_path
                        })
            except Exception as e:
                print(f"Error processing file data in get_entries_api: {e}")
                continue

        return jsonify({'entries': entries})

    except Exception as e:
        print(f"Error in /api/entries: {e}")
        import traceback
        traceback.print_exc()
        return jsonify({'error': str(e)}), 500


@app.route('/api/files/search')
@login_required
def search_files_api():
    """Search for files matching a query string."""
    try:
        user_database_id = uploader.get_user_database_id(current_user.id)
        if not user_database_id:
            return jsonify({'error': 'User database not found'}), 404

        query = request.args.get('q', '').lower()
        files_response = uploader.get_files_from_user_database(user_database_id)
        files = files_response.get('results', [])

        entries = []
        for file_data in files:
            try:
                properties = file_data.get('properties', {})
                name = properties.get('filename', {}).get('title', [{}])[0].get('text', {}).get('content', '')
                size = properties.get('filesize', {}).get('number', 0)
                file_id = file_data.get('id')
                is_public = properties.get('is_public', {}).get('checkbox', False)
                file_hash = properties.get('filehash', {}).get('rich_text', [{}])[0].get('text', {}).get('content', '')
                folder_path = properties.get('folder_path', {}).get('rich_text', [{}])[0].get('text', {}).get('content', '/')
                is_folder = properties.get('is_folder', {}).get('checkbox', False)
                is_visible = properties.get('is_visible', {}).get('checkbox', True)

                if not is_visible:
                    continue
                if is_folder:
                    if query in name.lower():
                        full_path = folder_path.rstrip('/') + '/' + name if folder_path != '/' else '/' + name
                        entries.append({
                            'type': 'folder',
                            'name': name,
                            'id': file_id,
                            'full_path': full_path,
                            'size': 0
                        })
                else:
                    if query in name.lower():
                        entries.append({
                            'type': 'file',
                            'name': name,
                            'size': size,
                            'id': file_id,
                            'is_public': is_public,
                            'file_hash': file_hash,
                            'folder': folder_path
                        })
            except Exception as e:
                print(f"Error processing file data in search_files_api: {e}")
                continue

        return jsonify({'entries': entries})

    except Exception as e:
        print(f"Error in /api/files/search: {e}")
        import traceback
        traceback.print_exc()
        return jsonify({'error': str(e)}), 500


@app.route('/api/folders')
@login_required
def list_folders_api():
    """Return list of all folders for the current user."""
    try:
        user_database_id = uploader.get_user_database_id(current_user.id)
        if not user_database_id:
            return jsonify({'error': 'User database not found'}), 404

        files_response = uploader.get_files_from_user_database(user_database_id)
        files = files_response.get('results', [])

        folders = []
        for file_data in files:
            properties = file_data.get('properties', {})
            is_folder = properties.get('is_folder', {}).get('checkbox', False)
            if not is_folder:
                continue
            name = properties.get('filename', {}).get('title', [{}])[0].get('text', {}).get('content', '')
            parent_path = properties.get('folder_path', {}).get('rich_text', [{}])[0].get('text', {}).get('content', '/')
            full_path = parent_path.rstrip('/') + '/' + name if parent_path != '/' else '/' + name
            folders.append({'id': file_data.get('id'), 'path': full_path})

        folders.sort(key=lambda f: f['path'])
        folders.insert(0, {'id': None, 'path': '/'})
        return jsonify({'folders': folders})

    except Exception as e:
        return jsonify({'error': str(e)}), 500


@app.route('/files-api')
@login_required
def list_files_api():
    """
    Legacy API endpoint to get user's files (matches old code implementation)
    """
    try:
        # Get user's database ID
        user_database_id = uploader.get_user_database_id(current_user.id)
        if not user_database_id:
            return jsonify({"error": "No user database ID found"}), 404
            
        current_folder = request.args.get('folder', '/')
        # Query files from Notion database using uploader's method
        files_data = uploader.get_files_from_user_database(user_database_id)
        
        # Format files for API response (matches old code format)
        files = []
        for file_data in files_data.get('results', []):
            try:
                properties = file_data.get('properties', {})
                name = properties.get('filename', {}).get('title', [{}])[0].get('text', {}).get('content', '')
                size = properties.get('filesize', {}).get('number', 0)
                file_id = file_data.get('id')  # Extract the Notion page ID
                is_public = properties.get('is_public', {}).get('checkbox', False)  # Get is_public status
                file_hash = properties.get('filehash', {}).get('rich_text', [{}])[0].get('text', {}).get('content', '') # Get filehash
                is_folder = properties.get('is_folder', {}).get('checkbox', False)
                folder_path = properties.get('folder_path', {}).get('rich_text', [{}])[0].get('text', {}).get('content', '/')

                if name and not is_folder and folder_path == current_folder:
                    files.append({
                        "name": name,
                        "size": size,
                        "id": file_id,  # Add the file_id to the dictionary
                        "is_public": is_public,  # Add is_public status
                        "file_hash": file_hash  # Add file_hash
                    })
            except Exception as e:
                print(f"Error processing file data: {e}")
                continue
                
        return jsonify({
            "files": files,
            "debug": {
                "user_database_id": user_database_id,
                "results_count": len(files)
            }
        })
    except Exception as e:
        return jsonify({"error": str(e)}), 500


@app.route('/delete_file', methods=['POST'])
@login_required
def delete_file():
    """
    Delete a file from user's database and global index
    """
    try:
        data = request.get_json()
        if not data:
            return jsonify({'error': 'No data provided'}), 400
        
        file_id = data.get('file_id')
        file_hash = data.get('file_hash')
        
        if not file_id:
            return jsonify({'error': 'file_id is required'}), 400
        
        print(f"Deleting file: ID={file_id}, Hash={file_hash}")
        
        # Use unified deletion logic from StreamingUploadManager
        user_database_id = uploader.get_user_database_id(current_user.id)
        if not user_database_id:
            return jsonify({'error': 'User database not found'}), 404
        streaming_upload_manager.uploader.delete_file_entry(file_id, user_database_id)
        return jsonify({
            'status': 'success',
            'message': 'File deleted successfully'
        })
        
    except Exception as e:
        print(f"Error deleting file: {e}")
        return jsonify({'error': str(e)}), 500


@app.route('/toggle_public_access', methods=['POST'])
@login_required
def toggle_public_access():
    """
    Toggle public access status for a file - matches old code implementation
    """
    print("DEBUG: /toggle_public_access route accessed.")
    try:
        data = request.get_json()
        print(f"DEBUG: Received JSON data: {data}")
        
        if not data:
            return jsonify({'error': 'No data provided'}), 400
        
        file_id = data.get('file_id')
        is_public = data.get('is_public')
        salted_sha512_hash = data.get('salted_sha512_hash')  # Get the hash to update index
        
        if not file_id or is_public is None or not salted_sha512_hash:
            print("DEBUG: Missing file_id, is_public, or salted_sha512_hash from request.")
            return jsonify({"error": "File ID, public status, and hash are required"}), 400
        
        print(f"DEBUG: File with ID {file_id} public status set to {is_public}.")
        
        # Call the function in notion_uploader.py to update the public status
        uploader.update_file_public_status(file_id, is_public, salted_sha512_hash)
        print(f"DEBUG: File with ID {file_id} public status set to {is_public}.")
        
        return jsonify({"status": "success", "message": "File public status updated successfully"}), 200
        
    except Exception as e:
        import traceback
        error_trace = traceback.format_exc()
        print(f"DEBUG: Toggling public access failed with error: {str(e)}\n{error_trace}")
        return jsonify({"error": str(e)}), 500


@app.route('/update_file_metadata', methods=['POST'])
@login_required
def update_file_metadata():
    try:
        data = request.get_json()
        file_id = data.get('file_id')
        new_name = data.get('filename')
        new_folder = data.get('folder_path')

        if not file_id:
            return jsonify({'error': 'file_id required'}), 400

        uploader.update_file_metadata(file_id, filename=new_name, folder_path=new_folder)
        return jsonify({'status': 'success'})
    except Exception as e:
        return jsonify({'error': str(e)}), 500


@app.route('/create_folder', methods=['POST'])
@login_required
def create_folder():
    try:
        data = request.get_json()
        folder_name = data.get('folder_name')
        parent_path = data.get('parent_path', '/')

        if not folder_name:
            return jsonify({'error': 'folder_name required'}), 400

        user_database_id = uploader.get_user_database_id(current_user.id)
        if not user_database_id:
            return jsonify({'error': 'User database not found'}), 404

        # Ensure the 'is_folder' property exists in the user's database
        uploader.ensure_database_property(
            user_database_id,
            'is_folder',
            'checkbox'
        )

        uploader.create_folder(user_database_id, folder_name, parent_path)
        return jsonify({'status': 'success'})
    except Exception as e:
        return jsonify({'error': str(e)}), 500


@app.route('/rename_folder', methods=['POST'])
@login_required
def rename_folder():
    try:
        data = request.get_json()
        folder_id = data.get('folder_id')
        new_name = data.get('new_name')

        if not folder_id or not new_name:
            return jsonify({'error': 'folder_id and new_name required'}), 400

        user_database_id = uploader.get_user_database_id(current_user.id)
        if not user_database_id:
            return jsonify({'error': 'User database not found'}), 404

        folder_entry = uploader.get_user_by_id(folder_id)
        if not folder_entry:
            return jsonify({'error': 'Folder not found'}), 404

        props = folder_entry.get('properties', {})
        old_name = props.get('filename', {}).get('title', [{}])[0].get('text', {}).get('content', '')
        parent_path = props.get('folder_path', {}).get('rich_text', [{}])[0].get('text', {}).get('content', '/')

        old_full_path = parent_path.rstrip('/') + '/' + old_name if parent_path != '/' else '/' + old_name
        new_full_path = parent_path.rstrip('/') + '/' + new_name if parent_path != '/' else '/' + new_name

        # Rename the folder itself
        uploader.update_file_metadata(folder_id, filename=new_name)

        # Update paths for items inside the folder
        all_entries = uploader.get_files_from_user_database(user_database_id)
        prefix = old_full_path + '/'
        for entry in all_entries.get('results', []):
            entry_id = entry.get('id')
            if entry_id == folder_id:
                continue
            e_props = entry.get('properties', {})
            path = e_props.get('folder_path', {}).get('rich_text', [{}])[0].get('text', {}).get('content', '/')
            if path == old_full_path:
                new_path = new_full_path
            elif path.startswith(prefix):
                new_path = new_full_path + path[len(old_full_path):]
            else:
                continue
            uploader.update_file_metadata(entry_id, folder_path=new_path)

        return jsonify({'status': 'success'})
    except Exception as e:
        return jsonify({'error': str(e)}), 500


@app.route('/delete_folder', methods=['POST'])
@login_required
def delete_folder():
    try:
        data = request.get_json()
        folder_id = data.get('folder_id')
        delete_contents = data.get('delete_contents', False)

        if not folder_id:
            return jsonify({'error': 'folder_id required'}), 400

        user_database_id = uploader.get_user_database_id(current_user.id)
        if not user_database_id:
            return jsonify({'error': 'User database not found'}), 404

        folder_entry = uploader.get_user_by_id(folder_id)
        if not folder_entry:
            return jsonify({'error': 'Folder not found'}), 404

        props = folder_entry.get('properties', {})
        folder_name = props.get('filename', {}).get('title', [{}])[0].get('text', {}).get('content', '')
        parent_path = props.get('folder_path', {}).get('rich_text', [{}])[0].get('text', {}).get('content', '/')

        folder_path = parent_path.rstrip('/') + '/' + folder_name if parent_path != '/' else '/' + folder_name

        all_entries = uploader.get_files_from_user_database(user_database_id)
        to_delete = []

        file_count_root = 0
        file_count_subfolders = 0
        subfolder_ids = set()

        prefix = folder_path.rstrip('/') + '/'
        for entry in all_entries.get('results', []):
            e_props = entry.get('properties', {})
            path = e_props.get('folder_path', {}).get('rich_text', [{}])[0].get('text', {}).get('content', '/')
            is_folder = e_props.get('is_folder', {}).get('checkbox', False)
            is_visible = e_props.get('is_visible', {}).get('checkbox', True)
            if path == folder_path or path.startswith(prefix):
                to_delete.append(entry)

                if path == folder_path:
                    if is_folder:
                        subfolder_ids.add(entry.get('id'))
                    elif is_visible:
                        file_count_root += 1
                else:
                    if is_folder and '/' not in path[len(prefix):]:
                        subfolder_ids.add(entry.get('id'))
                    if not is_folder and is_visible:
                        file_count_subfolders += 1

        if to_delete and not delete_contents:
            return jsonify({
                'needs_confirm': True,
                'file_count': file_count_root,
                'folder_count': len(subfolder_ids),
                'subfolder_file_count': file_count_subfolders
            })

        # sort deepest first
        to_delete.sort(key=lambda e: e.get('properties', {}).get('folder_path', {}).get('rich_text', [{}])[0].get('text', {}).get('content', '/').count('/'), reverse=True)

        for entry in to_delete:
            e_id = entry.get('id')
            is_folder = entry.get('properties', {}).get('is_folder', {}).get('checkbox', False)
            if is_folder:
                uploader.delete_file_from_user_database(e_id)
            else:
                streaming_upload_manager.uploader.delete_file_entry(e_id, user_database_id)

        uploader.delete_file_from_user_database(folder_id)
        return jsonify({'status': 'success'})
    except Exception as e:
        import traceback
        traceback.print_exc()
        return jsonify({'error': str(e)}), 500


@app.route('/delete_selected', methods=['POST'])
@login_required
def delete_selected():
    try:
        data = request.get_json() or {}
        file_ids = data.get('file_ids', [])
        folder_ids = data.get('folder_ids', [])
        preview = data.get('preview', False)

        user_database_id = uploader.get_user_database_id(current_user.id)
        if not user_database_id:
            return jsonify({'error': 'User database not found'}), 404

        all_entries = uploader.get_files_from_user_database(user_database_id)

        if preview:
            selected_file_ids = set(file_ids)
            files_in_folders = set()
            subfolders = set()

            for folder_id in folder_ids:
                folder_entry = uploader.get_user_by_id(folder_id)
                if not folder_entry:
                    continue
                props = folder_entry.get('properties', {})
                folder_name = props.get('filename', {}).get('title', [{}])[0].get('text', {}).get('content', '')
                parent_path = props.get('folder_path', {}).get('rich_text', [{}])[0].get('text', {}).get('content', '/')
                folder_path = parent_path.rstrip('/') + '/' + folder_name if parent_path != '/' else '/' + folder_name
                prefix = folder_path.rstrip('/') + '/'
                for entry in all_entries.get('results', []):
                    e_props = entry.get('properties', {})
                    path = e_props.get('folder_path', {}).get('rich_text', [{}])[0].get('text', {}).get('content', '/')
                    if path == folder_path or path.startswith(prefix):
                        e_id = entry.get('id')
                        is_folder = entry.get('properties', {}).get('is_folder', {}).get('checkbox', False)
                        if is_folder:
                            if e_id not in folder_ids:
                                subfolders.add(e_id)
                        else:
                            files_in_folders.add(e_id)

            independent_files = selected_file_ids - files_in_folders

            return jsonify({
                'status': 'preview',
                'folder_count': len(folder_ids),
                'subfolder_count': len(subfolders),
                'files_in_folders': len(files_in_folders),
                'independent_file_count': len(independent_files)
            })

        for file_id in file_ids:
            try:
                streaming_upload_manager.uploader.delete_file_entry(file_id, user_database_id)
            except Exception as e:
                print(f"Error deleting file {file_id}: {e}")

        for folder_id in folder_ids:
            try:
                folder_entry = uploader.get_user_by_id(folder_id)
                if not folder_entry:
                    continue
                props = folder_entry.get('properties', {})
                folder_name = props.get('filename', {}).get('title', [{}])[0].get('text', {}).get('content', '')
                parent_path = props.get('folder_path', {}).get('rich_text', [{}])[0].get('text', {}).get('content', '/')
                folder_path = parent_path.rstrip('/') + '/' + folder_name if parent_path != '/' else '/' + folder_name
                to_delete = []
                prefix = folder_path.rstrip('/') + '/'
                for entry in all_entries.get('results', []):
                    e_props = entry.get('properties', {})
                    path = e_props.get('folder_path', {}).get('rich_text', [{}])[0].get('text', {}).get('content', '/')
                    if path == folder_path or path.startswith(prefix):
                        to_delete.append(entry)
                to_delete.sort(key=lambda e: e.get('properties', {}).get('folder_path', {}).get('rich_text', [{}])[0].get('text', {}).get('content', '/').count('/'), reverse=True)
                for entry in to_delete:
                    e_id = entry.get('id')
                    is_folder = entry.get('properties', {}).get('is_folder', {}).get('checkbox', False)
                    if is_folder:
                        uploader.delete_file_from_user_database(e_id)
                    else:
                        streaming_upload_manager.uploader.delete_file_entry(e_id, user_database_id)
                uploader.delete_file_from_user_database(folder_id)
            except Exception as e:
                print(f"Error deleting folder {folder_id}: {e}")

        return jsonify({'status': 'success'})
    except Exception as e:
        return jsonify({'error': str(e)}), 500

@app.route('/move_selected', methods=['POST'])
@login_required
def move_selected():
    try:
        data = request.get_json() or {}
        file_ids = data.get('file_ids', [])
        folder_ids = data.get('folder_ids', [])
        destination = data.get('destination', '/')

        user_database_id = uploader.get_user_database_id(current_user.id)
        if not user_database_id:
            return jsonify({'error': 'User database not found'}), 404

        for file_id in file_ids:
            try:
                uploader.update_file_metadata(file_id, folder_path=destination)
            except Exception as e:
                print(f"Error moving file {file_id}: {e}")

        all_entries = None
        if folder_ids:
            all_entries = uploader.get_files_from_user_database(user_database_id)

        for folder_id in folder_ids:
            try:
                folder_entry = uploader.get_user_by_id(folder_id)
                if not folder_entry:
                    continue
                props = folder_entry.get('properties', {})
                folder_name = props.get('filename', {}).get('title', [{}])[0].get('text', {}).get('content', '')
                parent_path = props.get('folder_path', {}).get('rich_text', [{}])[0].get('text', {}).get('content', '/')
                old_full_path = parent_path.rstrip('/') + '/' + folder_name if parent_path != '/' else '/' + folder_name
                new_full_path = destination.rstrip('/') + '/' + folder_name if destination != '/' else '/' + folder_name

                # Update folder's parent path
                uploader.update_file_metadata(folder_id, folder_path=destination)

                prefix = old_full_path + '/'
                for entry in all_entries.get('results', []):
                    entry_id = entry.get('id')
                    if entry_id == folder_id:
                        continue
                    e_props = entry.get('properties', {})
                    path = e_props.get('folder_path', {}).get('rich_text', [{}])[0].get('text', {}).get('content', '/')
                    if path == old_full_path:
                        new_path = new_full_path
                    elif path.startswith(prefix):
                        new_path = new_full_path + path[len(old_full_path):]
                    else:
                        continue
                    uploader.update_file_metadata(entry_id, folder_path=new_path)
            except Exception as e:
                print(f"Error moving folder {folder_id}: {e}")

        return jsonify({'status': 'success'})
    except Exception as e:
        return jsonify({'error': str(e)}), 500


# END FILE DOWNLOAD ROUTES

# STREAMING UPLOAD API ENDPOINTS

@app.route('/api/upload/create-session', methods=['POST'])
@login_required
def create_streaming_upload_session():
    """
    Create a new streaming upload session
    """
    try:
        print("DEBUG: Streaming upload session creation called")
        data = request.get_json()
        print(f"DEBUG: Request data: {data}")
        
        filename = data.get('filename')
        file_size = data.get('fileSize')
        content_type = data.get('contentType', 'text/plain')  # Default to text/plain for Notion compatibility
        folder_path = data.get('folderPath', '/')
        
        print(f"DEBUG: Creating session for {filename}, size: {file_size}")
        
        if not filename or not file_size:
            print("DEBUG: Missing filename or fileSize")
            return jsonify({'error': 'Missing filename or fileSize'}), 400
        
        # Get user database ID
        user_database_id = uploader.get_user_database_id(current_user.id)
        if not user_database_id:
            print("DEBUG: User database not found")
            return jsonify({'error': 'User database not found'}), 404
        
        print(f"DEBUG: User database ID: {user_database_id}")

        # Ensure folder hierarchy exists
        ensure_folder_structure(user_database_id, folder_path)

        # Create upload session
        upload_id = streaming_upload_manager.create_upload_session(
            filename=filename,
            file_size=file_size,
            user_database_id=user_database_id,
            progress_callback=None,  # Will use SocketIO for progress updates
            folder_path=folder_path
        )
        
        print(f"DEBUG: Created upload session with ID: {upload_id}")
        
        response = {
            'upload_id': upload_id,
            'status': 'ready',
            'filename': filename,
            'file_size': file_size,
            'is_multipart': file_size > streaming_upload_manager.uploader.SINGLE_PART_THRESHOLD
        }
        
        print(f"DEBUG: Returning response: {response}")
        return jsonify(response)
        
    except Exception as e:
        print(f"Error creating upload session: {e}")
        import traceback
        traceback.print_exc()
        return jsonify({'error': str(e)}), 500


@app.route('/api/upload/stream/<upload_id>', methods=['POST'])
@login_required
def stream_file_upload(upload_id):
    """
    Handle streaming file upload with enhanced resilience, resource management, and circuit breaker protection
    """
    # Import circuit breaker for reliability
    try:
        from uploader.circuit_breaker import upload_circuit_breaker, CircuitBreakerOpenError
    except ImportError:
        upload_circuit_breaker = None
    
    try:
        # CRITICAL FIX 3: Thread Synchronization - Protect upload session access
        with app.upload_session_lock:
            print(f"🚀 Streaming upload initiated for upload_id: {upload_id}")
            print(f"🔒 THREAD SAFETY: Acquired upload session lock for {upload_id}")
            
            # Get upload session with thread safety
            upload_session = streaming_upload_manager.get_upload_status(upload_id)
            if not upload_session:
                print(f"❌ Upload session {upload_id} not found")
                return jsonify({'error': 'Upload session not found'}), 404
            
            # Mark session as being processed to prevent concurrent access
            upload_session['processing_thread'] = threading.current_thread().ident
            upload_session['last_activity'] = time.time()
            print(f"🔒 THREAD SAFETY: Session {upload_id} locked to thread {threading.current_thread().ident}")
        
        print(f"📁 Processing upload: {upload_session['filename']} ({upload_session['file_size'] / 1024 / 1024:.1f}MB)")
        
        # Verify file size matches headers
        content_length = request.headers.get('Content-Length')
        expected_size = upload_session['file_size']
        
        if content_length and int(content_length) != expected_size:
            print(f"❌ Content-Length mismatch: {content_length} vs {expected_size}")
            return jsonify({'error': 'Content-Length mismatch'}), 400
        
        try:
            # Create a resource-aware stream generator
            def stream_generator():
                try:
                    print("📡 Starting stream reading...")
                    chunk_size = 64 * 1024  # 64KB chunks for memory efficiency
                    total_read = 0
                    last_log_mb = 0
                    
                    while True:
                        chunk = request.stream.read(chunk_size)
                        if not chunk:
                            print(f"📡 Stream completed, total read: {total_read / 1024 / 1024:.1f}MB")
                            break

                        upload_session['last_activity'] = time.time()
                        total_read += len(chunk)

                        # Log progress every 10MB
                        current_mb = total_read // (10 * 1024 * 1024)
                        if current_mb > last_log_mb:
                            print(f"📡 Read {total_read / (1024*1024):.1f}MB...")
                            last_log_mb = current_mb

                        yield chunk
                        
                except Exception as e:
                    print(f"❌ Error reading request stream: {e}")
                    raise
            
            print("🔄 Processing upload...")
            
            # Process upload with circuit breaker protection
            def upload_with_circuit_breaker():
                return streaming_upload_manager.process_upload_stream(upload_id, stream_generator())
            
            if upload_circuit_breaker:
                try:
                    result = upload_circuit_breaker.call(upload_with_circuit_breaker)
                except CircuitBreakerOpenError as e:
                    print(f"🚨 Circuit breaker open: {e}")
                    return jsonify({'error': 'Upload service temporarily unavailable. Please try again later.'}), 503
            else:
                result = upload_with_circuit_breaker()
            
            print(f"✅ Upload processing completed: {result}")
            
            # LEGACY CODE REMOVAL: Removed problematic add_file_to_user_database call
            # This was causing file upload ID mismatch errors after upload completion
            # The file is already successfully uploaded to Notion at this point
            print("💾 Upload completed successfully - legacy database integration step removed")
            print(f"🔍 Upload result: {result.get('filename')} ({result.get('bytes_uploaded', 0)} bytes)")
            
            # Final progress update
            if socketio:
                socketio.emit('upload_progress', {
                    'upload_id': upload_id,
                    'status': 'completed',
                    'progress': 100,
                    'bytes_uploaded': result['bytes_uploaded'],
                    'total_size': result['bytes_uploaded']
                })
            
            return jsonify({
                'status': 'completed',
                'upload_id': upload_id,
                'filename': result['filename'],
                'file_size': result['bytes_uploaded'],
                'file_hash': result['file_hash'],
                'file_id': result.get('file_id'),  # Return the file ID from upload result
                'is_public': False,
                'name': result.get('original_filename', result['filename']),
                'size': result['bytes_uploaded']
            })
            
        except MemoryError as e:
            print(f"💥 Memory limit exceeded: {e}")
            return jsonify({'error': f'Memory limit exceeded: {str(e)}'}), 507
        except Exception as e:
            print(f"💥 Upload processing error: {e}")
            import traceback
            traceback.print_exc()
            return jsonify({'error': f'Upload failed: {str(e)}'}), 500
        
    except Exception as e:
        print(f"💥 Critical error in streaming upload endpoint: {e}")
        import traceback
        traceback.print_exc()
        return jsonify({'error': str(e)}), 500


@app.route('/api/upload/resume/<upload_id>', methods=['POST'])
@login_required
def resume_stream_file_upload(upload_id):
    """Resume a previously started upload"""
    try:
        with app.upload_session_lock:
            upload_session = streaming_upload_manager.get_upload_status(upload_id)
            if not upload_session:
                return jsonify({'error': 'Upload session not found'}), 404
            upload_session['processing_thread'] = threading.current_thread().ident
            upload_session['last_activity'] = time.time()

        def stream_generator():
            chunk_size = 64 * 1024
            while True:
                chunk = request.stream.read(chunk_size)
                if not chunk:
                    break
                upload_session['last_activity'] = time.time()
                yield chunk

        result = streaming_upload_manager.resume_upload_stream(upload_id, stream_generator())

        if socketio:
            socketio.emit('upload_progress', {
                'upload_id': upload_id,
                'status': 'completed',
                'progress': 100,
                'bytes_uploaded': result['bytes_uploaded'],
                'total_size': result['bytes_uploaded']
            })

        return jsonify({
            'status': 'completed',
            'upload_id': upload_id,
            'filename': result['filename'],
            'file_size': result['bytes_uploaded'],
            'file_hash': result['file_hash'],
            'file_id': result.get('file_id'),
            'is_public': False,
            'name': result.get('original_filename', result['filename']),
            'size': result['bytes_uploaded']
        })

    except Exception as e:
        print(f"Resume upload error: {e}")
        return jsonify({'error': str(e)}), 500


@app.route('/api/upload/status/<upload_id>', methods=['GET'])
@login_required
def get_upload_status(upload_id):
    """
    Get the status of an upload session with enhanced monitoring
    """
    try:
        upload_session = streaming_upload_manager.get_upload_status(upload_id)
        if not upload_session:
            return jsonify({'error': 'Upload session not found'}), 404
        
        # Import circuit breaker for status monitoring
        try:
            from uploader.circuit_breaker import upload_circuit_breaker, notion_api_circuit_breaker
        except ImportError:
            upload_circuit_breaker = None
            notion_api_circuit_breaker = None
        
        # Basic status response
        status_response = {
            'upload_id': upload_id,
            'status': upload_session['status'],
            'filename': upload_session['filename'],
            'file_size': upload_session['file_size'],
            'bytes_uploaded': upload_session['bytes_uploaded'],
            'is_multipart': upload_session['is_multipart'],
            'created_at': upload_session['created_at']
        }
        
        # Add circuit breaker status if available
        if upload_circuit_breaker:
            cb_stats = upload_circuit_breaker.get_stats()
            status_response['circuit_breaker'] = {
                'state': cb_stats['state'],
                'success_rate': cb_stats['success_rate_percent']
            }
        
        return jsonify(status_response)
        
    except Exception as e:
        print(f"Error getting upload status: {e}")
        return jsonify({'error': str(e)}), 500


@app.route('/api/system/health', methods=['GET'])
@login_required
def get_system_health():
    """
    Get comprehensive system health and resilience status
    """
    try:
        # Import monitoring components
        try:
            from uploader.circuit_breaker import upload_circuit_breaker, notion_api_circuit_breaker, log_all_circuit_breaker_stats
            from uploader.checkpoint_manager import checkpoint_manager, log_checkpoint_stats
        except ImportError as e:
            return jsonify({'error': f'Monitoring components not available: {e}'}), 500
        
        health_status = {
            'timestamp': time.time(),
            'status': 'healthy',
            'components': {}
        }
        
        # Circuit breaker health
        circuit_breakers = []
        if upload_circuit_breaker:
            cb_stats = upload_circuit_breaker.get_stats()
            circuit_breakers.append({
                'name': cb_stats['name'],
                'state': cb_stats['state'],
                'success_rate': cb_stats['success_rate_percent'],
                'total_calls': cb_stats['total_calls'],
                'failure_count': cb_stats['failure_count']
            })
        
        if notion_api_circuit_breaker:
            cb_stats = notion_api_circuit_breaker.get_stats()
            circuit_breakers.append({
                'name': cb_stats['name'],
                'state': cb_stats['state'],
                'success_rate': cb_stats['success_rate_percent'],
                'total_calls': cb_stats['total_calls'],
                'failure_count': cb_stats['failure_count']
            })
        
        health_status['components']['circuit_breakers'] = {
            'status': 'healthy' if all(cb['state'] != 'OPEN' for cb in circuit_breakers) else 'critical',
            'breakers': circuit_breakers
        }
        
        # Checkpoint manager health
        if checkpoint_manager:
            checkpoint_stats = checkpoint_manager.get_checkpoint_stats()
            health_status['components']['checkpoint_manager'] = {
                'status': 'healthy' if checkpoint_stats['storage_available'] else 'warning',
                'storage_type': checkpoint_stats['storage_type'],
                'checkpoint_interval': checkpoint_stats['checkpoint_interval']
            }
        
        # Overall system status
        component_statuses = [comp.get('status', 'unknown') for comp in health_status['components'].values()]
        if 'critical' in component_statuses:
            health_status['status'] = 'critical'
        elif 'warning' in component_statuses:
            health_status['status'] = 'warning'
        
        # Performance metrics
        health_status['performance'] = {
            'active_upload_sessions': len(streaming_upload_manager.active_uploads) if hasattr(streaming_upload_manager, 'active_uploads') else 0
        }
        
        return jsonify(health_status)
        
    except Exception as e:
        print(f"Error getting system health: {e}")
        import traceback
        traceback.print_exc()
        return jsonify({'error': str(e), 'status': 'error'}), 500



@app.route('/api/system/migrate-permanent-urls', methods=['POST'])
@login_required
def migrate_to_permanent_urls():
    """
    Migrate existing files to use permanent URLs with enhanced error handling and logging
    """
    try:
        print(f"🔄 Starting permanent URL migration for user: {current_user.id}")
        
        # Validate that NOTION_SPACE_ID is configured
        if not NOTION_SPACE_ID:
            error_msg = "NOTION_SPACE_ID is not configured. Cannot generate permanent URLs."
            print(f"❌ Migration failed: {error_msg}")
            return jsonify({
                'status': 'error',
                'error': error_msg,
                'code': 'MISSING_SPACE_ID'
            }), 400
        
        # Get user's database ID
        user_database_id = uploader.get_user_database_id(current_user.id)
        if not user_database_id:
            error_msg = f"User database not found for user: {current_user.id}"
            print(f"❌ Migration failed: {error_msg}")
            return jsonify({
                'status': 'error',
                'error': 'User database not found',
                'code': 'USER_DATABASE_NOT_FOUND'
            }), 404
        
        print(f"📁 Found user database: {user_database_id}")
        
        # Perform migration with detailed logging
        migration_result = uploader.migrate_to_permanent_urls(user_database_id)
        
        # Check migration status
        if migration_result.get('status') == 'failed':
            error_msg = migration_result.get('error', 'Unknown migration error')
            print(f"❌ Migration failed: {error_msg}")
            return jsonify({
                'status': 'error',
                'error': error_msg,
                'code': 'MIGRATION_FAILED'
            }), 500
        
        # Success response with detailed information
        migrated_count = migration_result.get('migrated', 0)
        skipped_count = migration_result.get('skipped', 0)
        error_count = migration_result.get('errors', 0)
        total_files = migration_result.get('total_files', 0)
        
        print(f"✅ Migration completed: {migrated_count} migrated, {skipped_count} skipped, {error_count} errors")
        
        return jsonify({
            'status': 'success',
            'migration_result': {
                'total_files': total_files,
                'migrated': migrated_count,
                'skipped': skipped_count,
                'errors': error_count,
                'database_id': user_database_id,
                'space_id': NOTION_SPACE_ID
            },
            'message': f"Migration completed successfully: {migrated_count} files migrated, {skipped_count} skipped, {error_count} errors",
            'summary': {
                'success_rate': f"{((migrated_count + skipped_count) / total_files * 100):.1f}%" if total_files > 0 else "N/A",
                'permanent_urls_enabled': True
            }
        })
        
    except Exception as e:
        error_msg = str(e)
        print(f"💥 Critical error during migration: {error_msg}")
        import traceback
        traceback.print_exc()
        
        return jsonify({
            'status': 'error',
            'error': error_msg,
            'code': 'INTERNAL_ERROR',
            'message': 'An internal error occurred during migration. Please check the logs and try again.'
        }), 500


@app.route('/api/upload/abort/<upload_id>', methods=['POST'])
@login_required
def abort_upload(upload_id):
    """
    Abort an active upload session
    """
    try:
        upload_session = streaming_upload_manager.get_upload_status(upload_id)
        if not upload_session:
            return jsonify({'message': 'Upload session not found or already completed'}), 200
        
        # Mark as aborted
        upload_session['status'] = 'aborted'
        upload_session['aborted_at'] = time.time()

        # If it's a multipart upload, abort it with Notion
        if upload_session.get('is_multipart') and upload_session['status'] in ['uploading', 'initialized']:
            streaming_upload_manager.uploader._abort_multipart_upload(upload_session)

        for part_id in upload_session.get('uploaded_parts', []):
            try:
                streaming_upload_manager.uploader.notion_uploader.delete_file_from_user_database(part_id)
                if streaming_upload_manager.uploader.notion_uploader.global_file_index_db_id:
                    streaming_upload_manager.uploader.notion_uploader.delete_file_from_index(part_id)
                print(f"Deleted orphan part: {part_id}")
            except Exception as e:
                print(f"Error deleting orphan part {part_id}: {e}")
        upload_session['uploaded_parts'] = []

        # Remove session and release resources
        with streaming_upload_manager.upload_lock:
            streaming_upload_manager.active_uploads.pop(upload_id, None)
            streaming_upload_manager.session_locks.pop(upload_id, None)
        gc.collect()

        return jsonify({'message': 'Upload aborted successfully'})
        
    except Exception as e:
        print(f"Error aborting upload: {e}")
        return jsonify({'error': str(e)}), 500


@app.route('/download-multipart/<manifest_page_id>')
def download_multipart_by_page_id(manifest_page_id):
    """
    Download a multi-part file using the manifest's Notion page ID (bypasses global file index).
    """
    try:
        import requests, json
        manifest_page = uploader.get_user_by_id(manifest_page_id)
        if not manifest_page:
            return "Manifest page not found", 404
        file_property = manifest_page.get('properties', {}).get('file_data', {})
        files_array = file_property.get('files', [])
        manifest_file = files_array[0] if files_array else None

        # Use NotionFileUploader's method to get a fresh signed URL for the manifest JSON
        manifest_filename = manifest_file.get('name', 'file.txt') if manifest_file else 'file.txt'
        manifest_metadata = fetch_download_metadata(manifest_page_id, manifest_filename)
        manifest_url = manifest_metadata.get('url', '')
        if not manifest_url:
            return "Manifest file not found", 404

        manifest = fetch_json_from_url(manifest_url)
        orig_name = manifest.get('original_filename', 'download')
        total_size = manifest.get('total_size', 0)
        import mimetypes
        mimetype = mimetypes.guess_type(orig_name)[0] or 'application/octet-stream'

        range_header = request.headers.get('Range')
        if range_header and total_size > 0:
            range_value = range_header.strip().lower()
            if '=' not in range_value:
                return "Invalid range", 416
            units, range_spec = range_value.split('=', 1)
            if units != 'bytes':
                return "Invalid range unit", 416
            range_start, range_end = range_spec.split('-', 1)
            if range_start and range_end:
                start = int(range_start)
                end = int(range_end)
            elif range_start and not range_end:
                start = int(range_start)
                end = total_size - 1
            elif not range_start and range_end:
                suffix_length = int(range_end)
                start = max(0, total_size - suffix_length)
                end = total_size - 1
            else:
                return "Invalid range format", 416
            if start < 0 or end >= total_size or start > end:
                response = Response(status=416)
                response.headers['Content-Range'] = f'bytes */{total_size}'
                return response

            def stream_range():
                for chunk in uploader.stream_multi_part_file(manifest_page_id, start, end):
                    yield chunk

            response = Response(stream_with_context(stream_range()), mimetype=mimetype, status=206)
            response.headers['Content-Length'] = str(end - start + 1)
            response.headers['Content-Range'] = f'bytes {start}-{end}/{total_size}'
        else:
            response = Response(stream_with_context(uploader.stream_multi_part_file(manifest_page_id)), mimetype=mimetype)
            if total_size > 0:
                response.headers['Content-Length'] = str(total_size)

        response.headers['Content-Disposition'] = f'attachment; filename="{orig_name}"'
        response.headers['Accept-Ranges'] = 'bytes'
        return response
    except Exception as e:
        import traceback
        error_trace = traceback.format_exc()
        print(f"DEBUG: Error streaming multi-part file: {str(e)}\n{error_trace}")
        return f"Error streaming multi-part file: {str(e)}", 500

# Start the cleanup task
cleanup_old_sessions()

# END OF STREAMING UPLOAD API<|MERGE_RESOLUTION|>--- conflicted
+++ resolved
@@ -528,32 +528,25 @@
                 continue
 
             rel_path = entry_path[len(folder_path):].lstrip('/') if entry_path.startswith(folder_path) else ''
-<<<<<<< HEAD
             orig_name = (
                 props.get('Original Filename', {})
                 .get('title', [{}])[0]
                 .get('text', {})
                 .get('content', name)
             )
-=======
->>>>>>> 27c0e6a4
             files_to_zip.append(
                 {
                     'id': entry.get('id'),
                     'name': name,
                     'rel_path': rel_path,
                     'is_manifest': is_manifest,
-<<<<<<< HEAD
                     'orig_name': orig_name,
-=======
->>>>>>> 27c0e6a4
                 }
             )
 
         z = zipstream.ZipFile(mode='w', compression=zipstream.ZIP_DEFLATED)
 
         for item in files_to_zip:
-<<<<<<< HEAD
             archive_name = (
                 os.path.join(item['rel_path'], item['orig_name'])
                 if item['rel_path']
@@ -572,30 +565,6 @@
                     )
 
                 z.write_iter(archive_name, file_generator())
-=======
-            if item['is_manifest']:
-                manifest_metadata = fetch_download_metadata(item['id'], item['name'])
-                manifest_url = manifest_metadata.get('url', '')
-                if not manifest_url:
-                    continue
-                manifest = fetch_json_from_url(manifest_url)
-                orig_name = manifest.get('original_filename', item['name'])
-                archive_name = os.path.join(item['rel_path'], orig_name) if item['rel_path'] else orig_name
-                z.write_iter(archive_name, uploader.stream_multi_part_file(item['id']))
-            else:
-                file_metadata = fetch_download_metadata(item['id'], item['name'])
-                if not file_metadata.get('url'):
-                    continue
-                archive_name = os.path.join(item['rel_path'], item['name']) if item['rel_path'] else item['name']
-                z.write_iter(
-                    archive_name,
-                    uploader.stream_file_from_notion(
-                        item['id'],
-                        item['name'],
-                        download_url=file_metadata['url'],
-                    ),
-                )
->>>>>>> 27c0e6a4
 
         response = Response(stream_with_context(z), mimetype='application/zip')
         zip_name = folder_path.strip('/').split('/')[-1] or 'root'
