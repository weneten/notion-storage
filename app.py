--- conflicted
+++ resolved
@@ -1916,22 +1916,14 @@
             if socketio:
                 socketio.emit('upload_progress', {
                     'upload_id': upload_id,
-<<<<<<< HEAD
-                    'status': result.get('status'),
-=======
                     'status': 'finalizing',
->>>>>>> 49a01306
                     'progress': 100,
                     'bytes_uploaded': result['bytes_uploaded'],
                     'total_size': result['bytes_uploaded']
                 })
 
             return jsonify({
-<<<<<<< HEAD
-                'status': result.get('status'),
-=======
                 'status': 'finalizing',
->>>>>>> 49a01306
                 'upload_id': upload_id,
                 'filename': result['filename'],
                 'file_size': result['bytes_uploaded'],
@@ -1984,22 +1976,14 @@
         if socketio:
             socketio.emit('upload_progress', {
                 'upload_id': upload_id,
-<<<<<<< HEAD
-                'status': result.get('status'),
-=======
                 'status': 'finalizing',
->>>>>>> 49a01306
                 'progress': 100,
                 'bytes_uploaded': result['bytes_uploaded'],
                 'total_size': result['bytes_uploaded']
             })
 
         return jsonify({
-<<<<<<< HEAD
-            'status': result.get('status'),
-=======
             'status': 'finalizing',
->>>>>>> 49a01306
             'upload_id': upload_id,
             'filename': result['filename'],
             'file_size': result['bytes_uploaded'],
