--- conflicted
+++ resolved
@@ -229,16 +229,12 @@
         current_folder = request.args.get('folder', '/')
         entries = []
         if user_database_id:
-<<<<<<< HEAD
             files_data = uploader.query_children_by_folder_path(
                 user_database_id,
                 current_folder,
                 page_size=page_size,
                 start_cursor=start_cursor,
             )
-=======
-            files_data = uploader.get_files_from_user_database(user_database_id)
->>>>>>> 96f663a2
             results = files_data.get('results', [])
 
             def get_folder_size(path: str) -> int:
@@ -1071,7 +1067,6 @@
             return jsonify({'error': 'User database not found'}), 404
         
         current_folder = request.args.get('folder', '/')
-<<<<<<< HEAD
         page_size = request.args.get('page_size', type=int)
         start_cursor = request.args.get('start_cursor')
         files_response = uploader.query_children_by_folder_path(
@@ -1080,9 +1075,6 @@
             page_size=page_size,
             start_cursor=start_cursor,
         )
-=======
-        files_response = uploader.get_files_from_user_database(user_database_id)
->>>>>>> 96f663a2
         files = files_response.get('results', [])
         
         print(f"🔍 DIAGNOSTIC: Raw files from database: {len(files)} files")
@@ -1151,7 +1143,6 @@
             return jsonify({'error': 'User database not found'}), 404
 
         current_folder = request.args.get('folder', '/')
-<<<<<<< HEAD
         page_size = request.args.get('page_size', type=int)
         start_cursor = request.args.get('start_cursor')
         files_response = uploader.query_children_by_folder_path(
@@ -1160,9 +1151,6 @@
             page_size=page_size,
             start_cursor=start_cursor,
         )
-=======
-        files_response = uploader.get_files_from_user_database(user_database_id)
->>>>>>> 96f663a2
         files = files_response.get('results', [])
 
         def get_folder_size(path: str) -> int:
