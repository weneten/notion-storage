// Global reference to spinning icon element to maintain continuous animation
let persistentSpinningIcon = null;

// Function to get or create a persistent spinning icon
function getSpinningIcon() {
    if (!persistentSpinningIcon) {
        persistentSpinningIcon = document.createElement('i');
        persistentSpinningIcon.className = 'fas fa-cog fa-spin mr-2';
    }
    return persistentSpinningIcon;
}

// Utility function to format file sizes
function formatFileSize(bytes, decimals = 2) {
    if (bytes === 0) return '0 Bytes';

    // Use 1000 instead of 1024 to get MB/GB instead of MiB/GiB
    const k = 1000;
    const dm = decimals < 0 ? 0 : decimals;
    const sizes = ['Bytes', 'KB', 'MB', 'GB', 'TB'];
    const i = Math.floor(Math.log(bytes) / Math.log(k));
    return parseFloat((bytes / Math.pow(k, i)).toFixed(dm)) + ' ' + sizes[i];
}

// Function to show status messages
function showStatus(message, type) {
    const messageContainer = document.getElementById('messageContainer');
    if (!messageContainer) return;

    // Reset spinning icon since we're showing a different type of message
    persistentSpinningIcon = null;

    messageContainer.innerHTML = '';

    // Determine the correct alert class
    let alertClass = 'alert-info'; // Default to info
    if (type === 'error') {
        alertClass = 'alert-danger';
    } else if (type === 'success') {
        alertClass = 'alert-success';
    } else if (type === 'info') {
        alertClass = 'alert-info';
    }

    const alertDiv = document.createElement('div');
    alertDiv.className = `alert ${alertClass}`;

    // Add appropriate icon based on message type
    let icon = '';
    if (type === 'error') {
        icon = '<i class="fas fa-exclamation-circle mr-2"></i>';
    } else if (type === 'success') {
        icon = '<i class="fas fa-check-circle mr-2"></i>';
    } else {
        icon = '<i class="fas fa-info-circle mr-2"></i>';
    }

    alertDiv.innerHTML = icon + message;

    messageContainer.appendChild(alertDiv);

    // Apply inline styles to override any Bootstrap styles
    if (type === 'info' || type === 'initializing' || type === 'finalizing') {
        alertDiv.style.backgroundColor = '#1c332d';
        alertDiv.style.borderColor = '#03dac6';
        alertDiv.style.color = '#03dac6';
    }

    // Auto-remove after 5 seconds for success messages
    if (type === 'success') {
        setTimeout(() => {
            if (alertDiv.parentNode === messageContainer) {
                messageContainer.removeChild(alertDiv);
            }
        }, 5000);
    }
}

// Display a retry button when an upload fails
function showRetryButton() {
    const container = document.getElementById('messageContainer');
    if (!container) return;

    const retryBtn = document.createElement('button');
    retryBtn.textContent = 'Retry Upload';
    retryBtn.className = 'btn btn-warning btn-sm ml-2';
    retryBtn.addEventListener('click', () => {
        retryBtn.disabled = true;
        uploadFile();
    });

    container.appendChild(retryBtn);
}

// Function to update progress bar
function updateProgressBar(percentage, statusText) {
    const progressBar = document.getElementById('progressBar');
    const progressText = document.getElementById('progressText');
    const progressSubText = document.getElementById('progressSubText');
    const progressBarContainer = document.getElementById('progressBarContainer');

    if (!progressBar || !progressText || !progressSubText || !progressBarContainer) return;

    // Show progress bar
    progressBarContainer.style.display = 'block';

    // Update progress
    progressBar.style.width = percentage + '%';
    progressText.textContent = percentage + '%';

    // Update status text
    if (statusText) {
        progressSubText.textContent = statusText;
    }
}

// Function to reset upload state
function resetUploadState() {
    // Reset progress bar
    updateProgressBar(0, '');

    // Hide progress bar
    const progressBarContainer = document.getElementById('progressBarContainer');
    if (progressBarContainer) {
        progressBarContainer.style.display = 'none';
    }

    // Clear status messages
    const messageContainer = document.getElementById('messageContainer');
    if (messageContainer) {
        messageContainer.innerHTML = '';
    }

    // Reset persistent spinning icon
    persistentSpinningIcon = null;

    // Reset file input
    const fileInput = document.getElementById('fileInput');
    if (fileInput) {
        fileInput.value = '';
    }
}

// Function to load files (refresh file list)
async function loadFiles() {
    try {
        // Preserve state of any open dropdown menu before refresh
        let openDropdownId = null;
        let dropdownScroll = 0;
        const openMenu = document.querySelector('.action-buttons .dropdown-menu.show');
        if (openMenu) {
            const row = openMenu.closest('tr');
            if (row) openDropdownId = row.dataset.fileId;
            dropdownScroll = openMenu.scrollTop;
        }

<<<<<<< HEAD
        // Preserve current scroll position of the file table
        const filesContainer = document.getElementById('files-container');
        const tableScroll = filesContainer ? filesContainer.scrollTop : window.scrollY;

=======
>>>>>>> 9edef9e4
        console.log('Refreshing file list with AJAX...');
        // Fetch the file list data from the API
        const folderParam = encodeURIComponent(window.currentFolder || '/');
        const response = await fetch(`/files-api?folder=${folderParam}`);
        if (!response.ok) {
            throw new Error('Failed to fetch file list');
        }

        const data = await response.json();
        if (!data.files) {
            throw new Error('Invalid response format');
        }

        // Get the files container to update
        if (!filesContainer) {
            console.error('Files container not found');
            return;
        }

        // If there are no files, show empty state
        if (data.files.length === 0) {
            filesContainer.innerHTML = `
                <div class="alert alert-info text-center">
                    <p><i class="fas fa-info-circle mr-2"></i>No files found. Upload your first file above.</p>
                </div>
            `;
            return;
        }

        // Generate the table HTML to match the initial server-rendered table
        let tableHTML = `
            <div class="table-responsive">
                <table class="table" id="fileTable">
                    <thead>
                        <tr>
                            <th></th>
                            <th><i class="fas fa-file mr-1"></i> Filename</th>
                            <th><i class="fas fa-weight mr-1"></i> Size</th>
                            <th>Folder</th>
                            <th><i class="fas fa-link mr-1"></i> Public Link</th>
                            <th><i class="fas fa-lock-open mr-1"></i> Public Access</th>
                            <th><i class="fas fa-cogs mr-1"></i> Actions</th>
                        </tr>
                    </thead>
                    <tbody>
        `;

        // Generate rows for each file
        data.files.forEach(file => {
            const fileId = file.id || '';
            const fileHash = file.file_hash || '';
            const saltedHash = file.salted_hash || fileHash;
            const isPublic = file.is_public || false;

            tableHTML += `
                <tr data-file-id="${fileId}" data-file-hash="${fileHash}">
                    <td><input type="checkbox" class="select-item" data-type="file" data-id="${fileId}"></td>
                    <td>
                        <span class="file-type-icon" data-filename="${file.name}"></span>
                        <strong>${file.name}</strong>
                    </td>
                    <td class="filesize-cell">${formatFileSize(file.size)}</td>
                    <td>${file.folder || window.currentFolder || ''}</td>
                    <td>
                        ${saltedHash ?
                    `<a href="/d/${saltedHash}" target="_blank" class="public-link">
                                <i class="fas fa-external-link-alt mr-1"></i>${window.location.origin}/d/${saltedHash.substring(0, 10)}...
                            </a>` :
                    '<span class="text-muted">N/A</span>'
                }
                    </td>
                    <td>
                        <label class="switch">
                            <input type="checkbox" class="public-toggle" ${isPublic ? 'checked' : ''}>
                            <span class="slider round"></span>
                        </label>
                    </td>
                    <td class="action-buttons">
                        <span class="view-button-container" data-filename="${file.name}" data-hash="${saltedHash}" data-filesize="${formatFileSize(file.size)}"></span>
                        <a href="/d/${saltedHash}" class="btn btn-primary btn-sm">
                            <i class="fas fa-download mr-1"></i>Download
                        </a>
                        <button class="btn btn-danger btn-sm delete-btn" data-file-id="${fileId}">
                            <i class="fas fa-trash-alt mr-1"></i>Delete
                        </button>
                    </td>
                </tr>
            `;
        });

        // Close the table
        tableHTML += `
                    </tbody>
                </table>
            </div>
        `;

        // Update the container
        filesContainer.innerHTML = tableHTML;

        // Add event listeners to the buttons
        setupFileActionEventHandlers();

        // Reinitialize file type icons for dynamically loaded files
        if (typeof initializeFileTypeIcons === 'function') {
            initializeFileTypeIcons();
        }

        // Restore previously open dropdown menu and its scroll position
        if (openDropdownId) {
            const row = document.querySelector(`tr[data-file-id="${openDropdownId}"]`);
            if (row) {
                const btnGroup = row.querySelector('.btn-group');
                const menu = row.querySelector('.dropdown-menu');
                const toggle = row.querySelector('.dropdown-toggle');
                if (btnGroup && menu && toggle) {
                    btnGroup.classList.add('show');
                    menu.classList.add('show');
                    toggle.setAttribute('aria-expanded', 'true');
                    menu.scrollTop = dropdownScroll;
                }
            }
        }

<<<<<<< HEAD
        // Restore scroll position
        filesContainer.scrollTop = tableScroll;
        window.scrollTo(0, tableScroll);

=======
>>>>>>> 9edef9e4
        console.log('File list refreshed successfully');
    } catch (error) {
        console.error('Error loading files:', error);
        showStatus('Failed to refresh file list: ' + error.message, 'error');
    }
}

// Set up event handlers for file actions (delete, public toggle)
function setupFileActionEventHandlers() {
    // Add event handlers for delete buttons
    document.querySelectorAll('.delete-btn').forEach(button => {
        button.addEventListener('click', async function () {
            const fileId = this.dataset.fileId;
            const fileHash = this.closest('tr').dataset.fileHash;

            if (!confirm('Are you sure you want to delete this file?')) {
                return;
            }

            try {
                const response = await fetch('/delete_file', {
                    method: 'POST',
                    headers: {
                        'Content-Type': 'application/json'
                    },
                    body: JSON.stringify({
                        file_id: fileId,
                        file_hash: fileHash
                    })
                });

                if (!response.ok) {
                    const errorData = await response.json();
                    throw new Error(errorData.error || 'Failed to delete file');
                }

                const responseData = await response.json();
                if (responseData.status === 'success') {
                    this.closest('tr').remove();
                    showStatus('File deleted successfully', 'success');

                    // Check if there are any remaining files
                    if (document.querySelectorAll('#fileTable tbody tr').length === 0) {
                        // If no files left, update the container
                        document.getElementById('files-container').innerHTML = `
                            <div class="alert alert-info text-center">
                                <p><i class="fas fa-info-circle mr-2"></i>No files found. Upload your first file above.</p>
                            </div>
                        `;
                    }
                } else {
                    showStatus(responseData.error || 'Failed to delete file', 'error');
                }
            } catch (error) {
                console.error('Delete Error:', error);
                showStatus('Error deleting file: ' + error.message, 'error');
            }
        });
    });

    // Add event handlers for public toggles
    document.querySelectorAll('.public-toggle').forEach(toggle => {
        toggle.addEventListener('change', async function () {
            const row = this.closest('tr');
            const fileId = row.dataset.fileId;
            const fileHash = row.dataset.fileHash;
            const isPublic = this.checked;

            try {
                const response = await fetch('/toggle_public_access', {
                    method: 'POST',
                    headers: {
                        'Content-Type': 'application/json'
                    },
                    body: JSON.stringify({
                        file_id: fileId,
                        is_public: isPublic,
                        salted_sha512_hash: fileHash
                    })
                });

                if (!response.ok) {
                    const errorData = await response.json();
                    throw new Error(errorData.error || 'Failed to update public status');
                }

                const responseData = await response.json();
                if (responseData.status === 'success') {
                    showStatus(`File is now ${isPublic ? 'public' : 'private'}`, 'success');
                } else {
                    // Revert toggle if update failed
                    this.checked = !isPublic;
                    showStatus(responseData.error || 'Failed to update public status', 'error');
                }
            } catch (error) {
                console.error('Toggle Public Access Error:', error);
                this.checked = !isPublic; // Revert toggle on error
                showStatus('Error updating public status: ' + error.message, 'error');
            }
        });
    });
}

// Function to show initialization message
function showInitializingMessage(message) {
    const messageContainer = document.getElementById('messageContainer');
    if (!messageContainer) return;

    // Check if there's already an initializing message displayed
    const existingAlert = messageContainer.querySelector('.alert-processing');

    if (existingAlert) {
        // If a message already exists, just update the text content
        // Preserve the existing icon by finding and updating only text nodes
        let hasUpdatedText = false;
        for (let i = 0; i < existingAlert.childNodes.length; i++) {
            const node = existingAlert.childNodes[i];
            if (node.nodeType === Node.TEXT_NODE) {
                node.nodeValue = message;
                hasUpdatedText = true;
                break;
            }
        }

        // If we couldn't find a text node to update, append message after icon
        if (!hasUpdatedText) {
            // Clear all nodes except the icon
            while (existingAlert.firstChild) {
                existingAlert.removeChild(existingAlert.firstChild);
            }

            // Add the icon and message back
            existingAlert.appendChild(getSpinningIcon());
            existingAlert.appendChild(document.createTextNode(message));
        }
    } else {
        // Create a new alert if none exists
        messageContainer.innerHTML = '';

        const alertDiv = document.createElement('div');
        alertDiv.className = 'alert alert-processing';
        alertDiv.style.backgroundColor = '#311b3f !important';  // Darker purple background (matching finalizing)
        alertDiv.style.borderColor = '#bb86fc !important';      // Purple border (matching finalizing)
        alertDiv.style.color = '#bb86fc !important';            // Purple text (matching finalizing)

        // Append the persistent spinning icon and message text
        alertDiv.appendChild(getSpinningIcon());
        alertDiv.appendChild(document.createTextNode(message));

        messageContainer.appendChild(alertDiv);
    }
}

// Function to show finalization message
function showFinalizingMessage(message) {
    const messageContainer = document.getElementById('messageContainer');
    if (!messageContainer) return;

    // Check if there's already a processing or finalizing message displayed
    let existingAlert = messageContainer.querySelector('.alert-finalizing');
    if (!existingAlert) {
        existingAlert = messageContainer.querySelector('.alert-processing');
    }

    if (existingAlert) {
        // Change class to finalizing if it was processing
        if (existingAlert.classList.contains('alert-processing')) {
            existingAlert.classList.remove('alert-processing');
            existingAlert.classList.add('alert-finalizing');
        }

        // If a message already exists, just update the text content
        // Preserve the existing icon by finding and updating only text nodes
        let hasUpdatedText = false;
        for (let i = 0; i < existingAlert.childNodes.length; i++) {
            const node = existingAlert.childNodes[i];
            if (node.nodeType === Node.TEXT_NODE) {
                node.nodeValue = message;
                hasUpdatedText = true;
                break;
            }
        }

        // If we couldn't find a text node to update, append message after icon
        if (!hasUpdatedText) {
            // Clear all nodes except the icon
            while (existingAlert.firstChild) {
                existingAlert.removeChild(existingAlert.firstChild);
            }

            // Add the icon and message back
            existingAlert.appendChild(getSpinningIcon());
            existingAlert.appendChild(document.createTextNode(message));
        }
    } else {
        // Create a new alert if none exists
        messageContainer.innerHTML = '';

        const alertDiv = document.createElement('div');
        alertDiv.className = 'alert alert-finalizing';
        alertDiv.style.backgroundColor = '#311b3f !important';  // Darker purple background
        alertDiv.style.borderColor = '#bb86fc !important';      // Purple border
        alertDiv.style.color = '#bb86fc !important';            // Purple text

        // Append the persistent spinning icon and message text
        alertDiv.appendChild(getSpinningIcon());
        alertDiv.appendChild(document.createTextNode(message));

        messageContainer.appendChild(alertDiv);
    }
}

// Function to upload a file with WebSockets for faster transfers
const uploadFile = async () => {
    const fileInput = document.getElementById('fileInput');

    if (!fileInput.files || fileInput.files.length === 0) {
        showStatus('Please select a file first', 'error');
        return;
    }

    const file = fileInput.files[0];
    const fileName = file.name;
    const fileSize = file.size;

    // Reset UI state
    resetUploadState();

    // Upload state management
    let uploadState = {
        isActive: true,
        socket: null,
        uploadId: null,
        completedParts: 0,
        totalParts: 0,
        uploadedBytes: 0,
        lastProgressUpdate: Date.now(),
        retryCount: 0,
        maxRetries: 5,
        timeoutHandle: null,
        chunkQueue: [],
        currentChunk: null,
        isProcessingChunk: false
    };

    // Cleanup function
    const cleanup = () => {
        uploadState.isActive = false;
        if (uploadState.socket) {
            uploadState.socket.disconnect();
            uploadState.socket = null;
        }
        if (uploadState.timeoutHandle) {
            clearTimeout(uploadState.timeoutHandle);
            uploadState.timeoutHandle = null;
        }
    };

    // Progress timeout handler
    const resetProgressTimeout = () => {
        if (uploadState.timeoutHandle) {
            clearTimeout(uploadState.timeoutHandle);
        }
        uploadState.timeoutHandle = setTimeout(() => {
            if (uploadState.isActive) {
                console.error('Upload timeout - no progress for 60 seconds');
                cleanup();
                showStatus('Upload timeout - no progress detected. Please try again.', 'error');
            }
        }, 60000); // 60 second timeout
    };

    try {
        // Step 1: Initialize upload and get upload ID
        showInitializingMessage(`Initializing upload for ${fileName} (${formatFileSize(fileSize)})...`);
        const initResponse = await fetch('/init_upload', {
            method: 'POST',
            headers: { 'Content-Type': 'application/json' },
            body: JSON.stringify({
                filename: fileName,
                fileSize: fileSize
            })
        });

        if (!initResponse.ok) {
            const errorData = await initResponse.json();
            throw new Error(`Upload initialization failed: ${errorData.error || 'Unknown error'}`);
        }

        const uploadData = await initResponse.json();
        uploadState.uploadId = uploadData.id;
        const salt = uploadData.salt;
        uploadState.totalParts = uploadData.total_parts || 1;

        console.log(`Upload initialized with ID: ${uploadState.uploadId}, ${uploadState.totalParts} parts`);
        updateProgressBar(0, `Preparing upload: ${formatFileSize(0)}/${formatFileSize(fileSize)}`);

        // Update the initialization message to show we're now uploading
        showInitializingMessage(`Uploading file: ${fileName} (${formatFileSize(fileSize)})...`);

        // Step 2: Create Socket.IO connection for chunk uploads
        const socketConfig = {
            ...window.socketIOConfig,
            query: { upload_id: uploadState.uploadId },
            timeout: 30000,
            forceNew: true
        };

        console.log('Creating Socket.IO connection with config:', socketConfig);
        uploadState.socket = io('/ws/upload', socketConfig);
        uploadState.socket.binaryType = 'arraybuffer';

        // Determine if this is a large file (over 500MB)
        const isLargeFile = fileSize > 500 * 1024 * 1024;

        // Chunk size and timing
        const chunkSize = 5 * 1024 * 1024; // 5MB chunks for Notion API
        const delayBetweenChunks = isLargeFile ? 1000 : 300; // ms

        // Create upload queue
        for (let partNumber = 1; partNumber <= uploadState.totalParts; partNumber++) {
            const start = (partNumber - 1) * chunkSize;
            const end = Math.min(start + chunkSize, fileSize);
            const isLastChunk = partNumber === uploadState.totalParts;

            uploadState.chunkQueue.push({
                partNumber,
                start,
                end,
                isLastChunk,
                size: end - start,
                retryCount: 0
            });
        }
        // Socket.IO event handlers with robust error handling
        uploadState.socket.on('message', (data) => {
            if (!uploadState.isActive) return;

            try {
                const response = JSON.parse(data);
                console.log('Socket.IO message:', response);

                // Reset progress timeout on any message
                resetProgressTimeout();
                uploadState.lastProgressUpdate = Date.now();

                if (response.status === 'ready_for_chunk') {
                    // Server is ready for the next chunk
                    uploadState.retryCount = 0; // Reset retry count
                    setTimeout(() => {
                        if (uploadState.isActive) processNextChunk();
                    }, delayBetweenChunks);
                }
                else if (response.status === 'binary_received') {
                    // Binary data was received by the server
                    console.log(`Binary data for part ${response.part_number} received by server`);
                }
                else if (response.status === 'chunk_received') {
                    // Chunk successfully received and processed
                    const partNumber = response.part_number;
                    console.log(`Part ${partNumber}/${uploadState.totalParts} upload confirmed`);

                    // Update progress
                    uploadState.completedParts++;
                    const progress = Math.floor((uploadState.completedParts / uploadState.totalParts) * 100);
                    uploadState.uploadedBytes += response.chunk_size || 0;
                    updateProgressBar(progress, `Uploading: ${formatFileSize(uploadState.uploadedBytes)}/${formatFileSize(fileSize)}`);

                    // Mark current chunk as completed
                    uploadState.isProcessingChunk = false;
                    uploadState.retryCount = 0;

                    // Continue with next chunk or finalize
                    if (uploadState.chunkQueue.length > 0) {
                        setTimeout(() => {
                            if (uploadState.isActive) {
                                uploadState.socket.emit('message', JSON.stringify({
                                    action: 'ready_for_next_chunk',
                                    upload_id: uploadState.uploadId
                                }));
                            }
                        }, delayBetweenChunks);
                    } else {
                        // All chunks uploaded, request finalization
                        uploadState.socket.emit('message', JSON.stringify({
                            action: 'finalize',
                            upload_id: uploadState.uploadId,
                            total_parts: uploadState.totalParts
                        }));

                        updateProgressBar(100, '');
                        showFinalizingMessage('Transferring to storage server...');
                    }
                }
                else if (response.status === 'finalized') {
                    // Upload successfully finalized
                    console.log('Upload finalized:', response);
                    updateProgressBar(100, '');
                    showStatus(`Upload completed successfully. File ID: ${response.file_id}`, 'success');

                    cleanup();
                    loadFiles(); // Refresh file list
                }
                else if (response.status === 'error') {
                    throw new Error(response.message || 'Unknown WebSocket error');
                }
            } catch (error) {
                console.error('Error processing Socket.IO message:', error);
                handleUploadError(error);
            }
        });
        uploadState.socket.on('connect', () => {
            console.log('Socket.IO connection established');
            resetProgressTimeout();
            startHeartbeat(); // Start heartbeat monitoring

            // Tell server we're ready to start uploading
            uploadState.socket.emit('message', JSON.stringify({
                action: 'start_upload',
                upload_id: uploadState.uploadId,
                filename: uploadData.sanitized_filename || fileName,
                original_filename: fileName,
                total_size: fileSize,
                total_parts: uploadState.totalParts,
                salt: salt
            }));
        });

        uploadState.socket.on('connect_error', (error) => {
            console.error('Socket.IO connection error:', error);
            handleUploadError(new Error('Connection error: ' + error.message));
        });

        uploadState.socket.on('disconnect', (reason) => {
            console.log('Socket.IO disconnected:', reason);
            if (uploadState.isActive && uploadState.completedParts < uploadState.totalParts && reason !== 'io client disconnect') {
                handleUploadError(new Error('Connection closed unexpectedly. Please try again.'));
            }
        });

        uploadState.socket.on('error', (error) => {
            console.error('Socket.IO error:', error);
            handleUploadError(new Error('Socket error: ' + (error.message || 'Unknown error')));
        });

        // Heartbeat mechanism to detect connection issues
        const startHeartbeat = () => {
            uploadState.heartbeatInterval = setInterval(() => {
                if (uploadState.isActive && uploadState.socket && uploadState.socket.connected) {
                    // Check if we haven't received any progress in the last 30 seconds
                    const timeSinceLastProgress = Date.now() - uploadState.lastProgressUpdate;
                    if (timeSinceLastProgress > 30000) {
                        console.warn('No progress for 30 seconds, connection may be stalled');
                        // Don't automatically retry here, let the timeout handler deal with it
                    }
                } else if (uploadState.isActive) {
                    console.warn('Socket disconnected during upload');
                    handleUploadError(new Error('Connection lost during upload'));
                }
            }, 10000); // Check every 10 seconds
        };

        const stopHeartbeat = () => {
            if (uploadState.heartbeatInterval) {
                clearInterval(uploadState.heartbeatInterval);
                uploadState.heartbeatInterval = null;
            }
        };

        // Update cleanup function
        const originalCleanup = cleanup;
        cleanup = () => {
            stopHeartbeat();
            originalCleanup();
        };
        const handleUploadError = (error) => {
            if (!uploadState.isActive) return;

            console.error('Upload error:', error);
            uploadState.retryCount++;

            if (uploadState.retryCount <= uploadState.maxRetries) {
                console.log(`Retrying upload (attempt ${uploadState.retryCount}/${uploadState.maxRetries})`);
                showInitializingMessage(`Retrying upload (attempt ${uploadState.retryCount}/${uploadState.maxRetries})...`);

                // Wait before retry with exponential backoff
                const retryDelay = Math.min(1000 * Math.pow(2, uploadState.retryCount - 1), 10000);
                setTimeout(() => {
                    if (uploadState.isActive) {
                        // Reset socket connection
                        if (uploadState.socket) {
                            uploadState.socket.disconnect();
                        }

                        // Recreate socket
                        uploadState.socket = io('/ws/upload', socketConfig);
                        uploadState.socket.binaryType = 'arraybuffer';

                        // Re-attach event handlers (simplified version)
                        attachSocketHandlers();
                    }
                }, retryDelay);
            } else {
                cleanup();
                showStatus(`Upload failed after ${uploadState.maxRetries} attempts: ${error.message}`, 'error');
                showRetryButton();
            }
        };

        // Simplified socket handler attachment for retries
        const attachSocketHandlers = () => {
            // Re-attach the essential handlers for retry
            uploadState.socket.on('connect', () => {
                console.log('Socket.IO reconnected for retry');
                resetProgressTimeout();

                uploadState.socket.emit('message', JSON.stringify({
                    action: 'start_upload',
                    upload_id: uploadState.uploadId,
                    filename: uploadData.sanitized_filename || fileName,
                    original_filename: fileName,
                    total_size: fileSize,
                    total_parts: uploadState.totalParts,
                    salt: salt
                }));
            });

            // Re-attach message handler (same as above but shorter for retry)
            uploadState.socket.on('message', (data) => {
                if (!uploadState.isActive) return;

                try {
                    const response = JSON.parse(data);
                    resetProgressTimeout();

                    if (response.status === 'ready_for_chunk') {
                        setTimeout(() => {
                            if (uploadState.isActive) processNextChunk();
                        }, delayBetweenChunks);
                    } else if (response.status === 'chunk_received') {
                        uploadState.completedParts++;
                        const progress = Math.floor((uploadState.completedParts / uploadState.totalParts) * 100);
                        uploadState.uploadedBytes += response.chunk_size || 0;
                        updateProgressBar(progress, `Uploading: ${formatFileSize(uploadState.uploadedBytes)}/${formatFileSize(fileSize)}`);

                        uploadState.isProcessingChunk = false;

                        if (uploadState.chunkQueue.length > 0) {
                            setTimeout(() => {
                                if (uploadState.isActive) {
                                    uploadState.socket.emit('message', JSON.stringify({
                                        action: 'ready_for_next_chunk',
                                        upload_id: uploadState.uploadId
                                    }));
                                }
                            }, delayBetweenChunks);
                        } else {
                            uploadState.socket.emit('message', JSON.stringify({
                                action: 'finalize',
                                upload_id: uploadState.uploadId,
                                total_parts: uploadState.totalParts
                            }));
                            showFinalizingMessage('Transferring to storage server...');
                        }
                    } else if (response.status === 'finalized') {
                        updateProgressBar(100, '');
                        showStatus(`Upload completed successfully. File ID: ${response.file_id}`, 'success');
                        cleanup();
                        loadFiles();
                    } else if (response.status === 'error') {
                        throw new Error(response.message || 'Unknown WebSocket error');
                    }
                } catch (error) {
                    handleUploadError(error);
                }
            });

            uploadState.socket.on('error', handleUploadError);
            uploadState.socket.on('connect_error', handleUploadError);
        };

        // Function to process the next chunk in the queue
        const processNextChunk = () => {
            if (!uploadState.isActive || uploadState.isProcessingChunk || uploadState.chunkQueue.length === 0) {
                return;
            }

            uploadState.isProcessingChunk = true;
            const chunk = uploadState.chunkQueue.shift();
            uploadState.currentChunk = chunk;

            console.log(`Processing part ${chunk.partNumber}/${uploadState.totalParts} (${formatFileSize(chunk.size)})`);

            try {
                // Extract blob for this chunk
                const chunkBlob = file.slice(chunk.start, chunk.end);

                // Send chunk metadata
                uploadState.socket.emit('message', JSON.stringify({
                    action: 'chunk_metadata',
                    upload_id: uploadState.uploadId,
                    part_number: chunk.partNumber,
                    is_last_chunk: chunk.isLastChunk,
                    chunk_size: chunk.size
                }));

                console.log(`Sent metadata for part ${chunk.partNumber}`);

                // Send binary data after a small delay
                setTimeout(() => {
                    if (!uploadState.isActive) return;

                    const reader = new FileReader();
                    reader.onload = function (e) {
                        try {
                            if (!uploadState.isActive) return;

                            const arrayBuffer = e.target.result;
                            console.log(`Sending binary data for part ${chunk.partNumber}, size: ${arrayBuffer.byteLength} bytes`);

                            uploadState.socket.emit('binary_chunk', arrayBuffer);
                            console.log(`Binary data sent for part ${chunk.partNumber}`);
                        } catch (error) {
                            console.error('Error sending binary chunk:', error);
                            uploadState.isProcessingChunk = false;

                            // Retry this chunk if possible
                            chunk.retryCount = (chunk.retryCount || 0) + 1;
                            if (chunk.retryCount <= 3) {
                                console.log(`Retrying chunk ${chunk.partNumber} (attempt ${chunk.retryCount})`);
                                uploadState.chunkQueue.unshift(chunk); // Put it back at the front
                                setTimeout(() => processNextChunk(), 2000);
                            } else {
                                handleUploadError(new Error(`Failed to send chunk ${chunk.partNumber} after 3 attempts`));
                            }
                        }
                    };

                    reader.onerror = function (error) {
                        console.error('Error reading file chunk:', error);
                        uploadState.isProcessingChunk = false;
                        handleUploadError(new Error(`Error reading file chunk: ${error.message || 'Unknown error'}`));
                    };

                    reader.readAsArrayBuffer(chunkBlob);
                }, 300); // 300ms delay between metadata and binary data

            } catch (error) {
                console.error('Error processing chunk:', error);
                uploadState.isProcessingChunk = false;
                handleUploadError(error);
            }
        };

    } catch (error) {
        console.error('Upload failed:', error);
        showStatus(`Upload failed: ${error.message}`, 'error');
        showRetryButton();
    }
};<|MERGE_RESOLUTION|>--- conflicted
+++ resolved
@@ -154,13 +154,10 @@
             dropdownScroll = openMenu.scrollTop;
         }
 
-<<<<<<< HEAD
         // Preserve current scroll position of the file table
         const filesContainer = document.getElementById('files-container');
         const tableScroll = filesContainer ? filesContainer.scrollTop : window.scrollY;
 
-=======
->>>>>>> 9edef9e4
         console.log('Refreshing file list with AJAX...');
         // Fetch the file list data from the API
         const folderParam = encodeURIComponent(window.currentFolder || '/');
@@ -285,13 +282,9 @@
             }
         }
 
-<<<<<<< HEAD
         // Restore scroll position
         filesContainer.scrollTop = tableScroll;
         window.scrollTo(0, tableScroll);
-
-=======
->>>>>>> 9edef9e4
         console.log('File list refreshed successfully');
     } catch (error) {
         console.error('Error loading files:', error);
