--- conflicted
+++ resolved
@@ -887,22 +887,14 @@
                 print(f"INFO: File split and uploaded in {len(parts_metadata)} parts + metadata JSON.")
 
                 upload_session.update({
-<<<<<<< HEAD
-                    'status': 'database_pending',
-=======
                     'status': 'finalizing',
->>>>>>> 49a01306
                     'bytes_uploaded': file_size,
                     'file_hash': manifest_salted_hash
                 })
 
                 upload_session.pop('uploaded_parts', None)
                 return {
-<<<<<<< HEAD
-                    "status": "uploaded",
-=======
                     "status": "finalizing",
->>>>>>> 49a01306
                     "split": True,
                     "parts": parts_metadata,
                     "metadata_file_id": None,
@@ -999,11 +991,7 @@
                 if self.socketio:
                     self.socketio.emit('upload_progress', {
                         'upload_id': upload_session['upload_id'],
-<<<<<<< HEAD
-                        'status': 'uploaded',
-=======
                         'status': 'finalizing',
->>>>>>> 49a01306
                         'progress': 100
                     })
 
@@ -1015,22 +1003,14 @@
                 )
 
                 upload_session.update({
-<<<<<<< HEAD
-                    'status': 'database_pending',
-=======
                     'status': 'finalizing',
->>>>>>> 49a01306
                     'bytes_uploaded': bytes_received,
                     'file_hash': salted_hash
                 })
                 return {
                     'notion_file_upload_id': notion_result.get('file_upload_id'),
                     'file_id': None,
-<<<<<<< HEAD
-                    'status': 'uploaded',
-=======
                     'status': 'finalizing',
->>>>>>> 49a01306
                     'filename': upload_session['filename'],
                     'bytes_uploaded': bytes_received,
                     'file_hash': salted_hash
@@ -1087,11 +1067,7 @@
                 if self.socketio:
                     self.socketio.emit('upload_progress', {
                         'upload_id': upload_session['upload_id'],
-<<<<<<< HEAD
-                        'status': 'uploaded',
-=======
                         'status': 'finalizing',
->>>>>>> 49a01306
                         'progress': 100
                     })
 
@@ -1103,22 +1079,14 @@
                 )
 
                 upload_session.update({
-<<<<<<< HEAD
-                    'status': 'database_pending',
-=======
                     'status': 'finalizing',
->>>>>>> 49a01306
                     'bytes_uploaded': upload_session['file_size'],
                     'file_hash': salted_hash
                 })
                 return {
                     'notion_file_upload_id': notion_result.get('file_upload_id'),
                     'file_id': None,
-<<<<<<< HEAD
-                    'status': 'uploaded',
-=======
                     'status': 'finalizing',
->>>>>>> 49a01306
                     'filename': upload_session['filename'],
                     'bytes_uploaded': upload_session['file_size'],
                     'file_hash': salted_hash
