"""Utility for downloading objects from S3 with concurrency and retries.

This module provides a ``download_file`` helper that wraps ``boto3``'s
:class:`~boto3.s3.transfer.S3Transfer` to perform multipart downloads with
configurable concurrency. Each part download is retried with exponential
backoff to help recover from transient throttling errors.

The maximum concurrency can be configured via the ``MAX_S3_CONCURRENCY``
environment variable (default: ``10``). This value also controls the size of
the shared S3 client's connection pool used for all transfers.
"""

import os
import time
import atexit
from typing import Optional
from urllib.parse import urlparse

import boto3
import requests
from boto3.s3.transfer import S3Transfer, TransferConfig
from botocore import UNSIGNED
from botocore.config import Config
from botocore.exceptions import NoCredentialsError

# Number of attempts for each part download (includes exponential backoff)
_NUM_DOWNLOAD_ATTEMPTS = 5

<<<<<<< HEAD
# Default concurrency for S3 transfers and connection pools
_MAX_S3_CONCURRENCY = int(os.getenv("MAX_S3_CONCURRENCY", "10"))

# Shared S3 clients to avoid repeated initialization
_S3_CLIENT = boto3.client(
    "s3", config=Config(max_pool_connections=_MAX_S3_CONCURRENCY)
)
_ANON_S3_CLIENT = boto3.client(
    "s3",
    config=Config(
        signature_version=UNSIGNED, max_pool_connections=_MAX_S3_CONCURRENCY
    ),
)

# Reusable transfers for the default concurrency
_TRANSFER_CONFIG = TransferConfig(
    multipart_threshold=8 * 1024 * 1024,
    max_concurrency=_MAX_S3_CONCURRENCY,
    num_download_attempts=_NUM_DOWNLOAD_ATTEMPTS,
)
_S3_TRANSFER = S3Transfer(client=_S3_CLIENT, config=_TRANSFER_CONFIG)
_ANON_S3_TRANSFER = S3Transfer(client=_ANON_S3_CLIENT, config=_TRANSFER_CONFIG)


def _get_transfer(concurrency: int, *, anonymous: bool = False) -> S3Transfer:
    """Return an ``S3Transfer`` for the desired concurrency."""

    if concurrency == _MAX_S3_CONCURRENCY:
        return _ANON_S3_TRANSFER if anonymous else _S3_TRANSFER

    transfer_config = TransferConfig(
        multipart_threshold=8 * 1024 * 1024,
        max_concurrency=concurrency,
        num_download_attempts=_NUM_DOWNLOAD_ATTEMPTS,
    )
    client = _ANON_S3_CLIENT if anonymous else _S3_CLIENT
    return S3Transfer(client=client, config=transfer_config)
=======
# Shared HTTP session for connection pooling
_SESSION = requests.Session()
atexit.register(_SESSION.close)
>>>>>>> 5509c81f


def download_file(bucket: str, key: str, dest: str, concurrency: Optional[int] = None) -> None:
    """Download an object from S3 to ``dest``.

    Parameters
    ----------
    bucket:
        Name of the S3 bucket.
    key:
        Key of the object within the bucket.
    dest:
        Local filesystem path where the object should be stored.
    concurrency:
        Optional override for maximum concurrent S3 requests. If ``None``,
        the value is read from the ``MAX_S3_CONCURRENCY`` environment variable
        (default: ``10``).
    """
    if concurrency is None:
        concurrency = _MAX_S3_CONCURRENCY

    transfer = _get_transfer(concurrency)
    try:
        transfer.download_file(bucket, key, dest)
    except NoCredentialsError:
        # Fallback to unsigned requests for publicly accessible objects
<<<<<<< HEAD
        anon_transfer = _get_transfer(concurrency, anonymous=True)
        anon_transfer.download_file(bucket, key, dest)
=======
        anon_client = boto3.client("s3", config=Config(signature_version=UNSIGNED))
        anon_transfer = S3Transfer(client=anon_client, config=transfer_config)
        try:
            anon_transfer.download_file(bucket, key, dest)
        finally:
            anon_transfer.close()
    finally:
        transfer.close()
>>>>>>> 5509c81f


def _parse_s3_url(url: str) -> tuple[str, str]:
    """Extract bucket and key from an S3 URL."""
    parsed = urlparse(url)
    netloc_parts = parsed.netloc.split(".")
    path = parsed.path.lstrip("/")

    if netloc_parts[0] == "s3":
        # Path-style URL: s3.amazonaws.com/bucket/key
        parts = path.split("/", 1)
        bucket = parts[0]
        key = parts[1] if len(parts) > 1 else ""
    else:
        # Virtual-hosted-style URL: bucket.s3.amazonaws.com/key
        bucket = netloc_parts[0]
        key = path

    return bucket, key


def download_file_from_url(url: str, dest: str, concurrency: Optional[int] = None) -> None:
    """Download an S3 object specified by URL to ``dest``.

    If ``url`` contains pre-signed query parameters, the object is fetched
    directly via HTTP so the signature is preserved. Otherwise the helper
    extracts the bucket/key pair and delegates to :func:`download_file` for
    concurrent downloads via ``boto3``.
    """
    parsed = urlparse(url)
    if parsed.query:
        _download_presigned_url(url, dest)
    else:
        bucket, key = _parse_s3_url(url)
        download_file(bucket, key, dest, concurrency=concurrency)


def _download_presigned_url(url: str, dest: str) -> None:
    """Download an object using its full pre-signed URL.

    The download is streamed to ``dest`` and each attempt is retried with
    exponential backoff to tolerate transient errors.
    """
    for attempt in range(_NUM_DOWNLOAD_ATTEMPTS):
        try:
            with _SESSION.get(url, stream=True) as resp:
                resp.raise_for_status()
                with open(dest, "wb") as f:
                    for chunk in resp.iter_content(chunk_size=8192):
                        if chunk:
                            f.write(chunk)
            return
        except Exception:
            if attempt == _NUM_DOWNLOAD_ATTEMPTS - 1:
                raise
            time.sleep(2**attempt)


def _stream_presigned_url(
    url: str,
    *,
    headers: Optional[dict[str, str]] = None,
    chunk_size: int = 8192,
):
    """Yield content from a pre-signed S3 URL with retries."""

    def generator():
        for attempt in range(_NUM_DOWNLOAD_ATTEMPTS):
            try:
                with _SESSION.get(url, headers=headers, stream=True) as resp:
                    if resp.status_code not in (200, 206):
                        resp.raise_for_status()

                    skip = 0
                    target_bytes = None
                    if headers and "Range" in headers:
                        range_spec = headers["Range"].split("=", 1)[1]
                        start_str, end_str = range_spec.split("-")
                        start = int(start_str)
                        end = int(end_str)
                        target_bytes = end - start + 1
                        if resp.status_code == 200:
                            skip = start

                    bytes_read = 0
                    for chunk in resp.iter_content(chunk_size=chunk_size):
                        if skip:
                            if len(chunk) <= skip:
                                skip -= len(chunk)
                                continue
                            chunk = chunk[skip:]
                            skip = 0

                        if target_bytes is not None:
                            to_yield = min(len(chunk), target_bytes - bytes_read)
                            if to_yield <= 0:
                                break
                            yield chunk[:to_yield]
                            bytes_read += to_yield
                            if bytes_read >= target_bytes:
                                break
                        else:
                            if chunk:
                                yield chunk
                return
            except Exception:
                if attempt == _NUM_DOWNLOAD_ATTEMPTS - 1:
                    raise
                time.sleep(2**attempt)

    return generator()


def stream_file_from_url(url: str, chunk_size: int = 8192):
    """Stream an object using its full pre-signed URL."""

    return _stream_presigned_url(url, chunk_size=chunk_size)


def stream_file_range_from_url(
    url: str, start: int, end: int, chunk_size: int = 8192
):
    """Stream a specific byte range from a pre-signed S3 URL."""

    headers = {"Range": f"bytes={start}-{end}"}
    return _stream_presigned_url(url, headers=headers, chunk_size=chunk_size)<|MERGE_RESOLUTION|>--- conflicted
+++ resolved
@@ -26,7 +26,6 @@
 # Number of attempts for each part download (includes exponential backoff)
 _NUM_DOWNLOAD_ATTEMPTS = 5
 
-<<<<<<< HEAD
 # Default concurrency for S3 transfers and connection pools
 _MAX_S3_CONCURRENCY = int(os.getenv("MAX_S3_CONCURRENCY", "10"))
 
@@ -64,11 +63,6 @@
     )
     client = _ANON_S3_CLIENT if anonymous else _S3_CLIENT
     return S3Transfer(client=client, config=transfer_config)
-=======
-# Shared HTTP session for connection pooling
-_SESSION = requests.Session()
-atexit.register(_SESSION.close)
->>>>>>> 5509c81f
 
 
 def download_file(bucket: str, key: str, dest: str, concurrency: Optional[int] = None) -> None:
@@ -95,19 +89,8 @@
         transfer.download_file(bucket, key, dest)
     except NoCredentialsError:
         # Fallback to unsigned requests for publicly accessible objects
-<<<<<<< HEAD
         anon_transfer = _get_transfer(concurrency, anonymous=True)
         anon_transfer.download_file(bucket, key, dest)
-=======
-        anon_client = boto3.client("s3", config=Config(signature_version=UNSIGNED))
-        anon_transfer = S3Transfer(client=anon_client, config=transfer_config)
-        try:
-            anon_transfer.download_file(bucket, key, dest)
-        finally:
-            anon_transfer.close()
-    finally:
-        transfer.close()
->>>>>>> 5509c81f
 
 
 def _parse_s3_url(url: str) -> tuple[str, str]:
