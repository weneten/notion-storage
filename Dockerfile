--- conflicted
+++ resolved
@@ -8,14 +8,8 @@
 ENV PYTHONDONTWRITEBYTECODE=1
 ENV PYTHONUNBUFFERED=1
 # Qoddi expects the application to listen on the PORT environment variable.
-<<<<<<< HEAD
 # Use port 80 by default while still allowing an override at runtime.
 ENV PORT=80
-=======
-# Set a default that matches Qoddi's standard port while still allowing an
-# override at runtime.
-ENV PORT=8080
->>>>>>> 985536ac
 
 # Install system dependencies
 RUN apt-get update && apt-get install -y \
@@ -39,11 +33,7 @@
 RUN chmod -R 755 /app
 
 # Expose the port the app runs on for Qoddi
-<<<<<<< HEAD
 EXPOSE 80
-=======
-EXPOSE 8080
->>>>>>> 985536ac
 
 # Health check that respects the runtime port
 HEALTHCHECK --interval=30s --timeout=30s --start-period=5s --retries=3 \
@@ -51,8 +41,4 @@
 
 # Run the application using gunicorn with eventlet worker
 # Use a shell form to allow environment variable expansion for the port.
-<<<<<<< HEAD
-CMD ["sh", "-c", "gunicorn app:app --worker-class eventlet --workers 1 --bind 0.0.0.0:${PORT:-80} --timeout 300 --keep-alive 2"]
-=======
-CMD ["sh", "-c", "gunicorn app:app --worker-class eventlet --workers 1 --bind 0.0.0.0:${PORT:-8080} --timeout 300 --keep-alive 2"]
->>>>>>> 985536ac
+CMD ["sh", "-c", "gunicorn app:app --worker-class eventlet --workers 1 --bind 0.0.0.0:${PORT:-80} --timeout 300 --keep-alive 2"]